--- conflicted
+++ resolved
@@ -1,7 +1,3 @@
-<<<<<<< HEAD
-readsb (3.7.3) stable; urgency=medium
-
-=======
 readsb (3.8.0) stable; urgency=medium
 
   * In development
@@ -20,7 +16,6 @@
 
 readsb (3.7.3) stable; urgency=medium
 
->>>>>>> a8deb51f
   * First stable release under new package name readsb.
   * Improve package installation and removal.
   * Fork detached from dump1090-fa into standalone project and renamed to readsb.
