<<<<<<< HEAD
dump1090-fa (3.7.2~dev) UNRELEASED; urgency=medium

  * In development

 -- Michael Wolf <michael@mictronics.de>  Sun, 14 July 2019 10:43:56 +0200

dump1090-fa (3.7.1) stable; urgency=medium

  * Update aircraft database.
  * Fix web app to make links and button in selected plane dialog accessible.
  * Removed obsolete code and styles in web app.
  * jQuery touchpunch updated to bugfixed fork.
  * Extended aircraft species filter and added engine type filter.
  * Add OpenFlightMap layer.
  * Update to OpenLayers v5.3.3 and fix code compatibility.
  * Fix array out of bounds with gcc-8.
  * Fix nav_altitude and nav_heading description in README-json.
  * Bump TSV_VERSION for TAH sense fix.
  * Fix reversed sense of Track Angle / Heading bit in surface opstatus messages.
  * Some corrections to JSON doc updates. (upstream /flightaware/dump1090 commit)
  * Bump TSV_VERSION to reflect extensive comm-b changes. (upstream /flightaware/dump1090 commit)
  * Improved comm-b decoding and testing. (several upstream /flightaware/dump1090 commits)
  * Show configurable PageName also in right hand pane info block.
  * Use RTLSDR as default device type.
  * Add configuration hint for clean installation.
=======
dump1090-fa (3.7.1~dev) UNRELEASED; urgency=medium

  * in development
  * Add bladeRF v2.0 Micro support (credits @kazazes)
>>>>>>> 230d5e44
  * Add support and build option for bias tee.
  * Keep backward compatible with pre-2.x bladeRF versions.
  * Fix an error in the bit range used to decode CF in DF18 messages.
  * Update README-json to include and explain new fields.
  * Increase maximum TSV packet size
  * Fix possible missing \n termination of TSV messages
  * Fix column index to hide distance when site is not shown.
  * Fix getting LAT/LON from piaware .env file.
  * Add accuracy fields and tooltips for ADSB parameters in info block.

 -- Michael Wolf <michael@mictronics.de>  Sun, 14 July 2019 10:29:04 +0200

dump1090-fa (3.7.0) stable; urgency=medium

  * dump1090: Fix Rc decoding errors
  * dump1090: Compute ADS-B v0 NACp/SIL
  * dump1090: When generating aircraft.json, leave space for the final line;
    otherwise the generated json may have trailing garbage
  * dump1090: Don't update the known-address-set from DF18 messages
  * Skyview: use heading data for icon orientation if track data is unavailable
  * Bail out if rtlsdr_read_async() returns early; it probably means we lost
  * dump1090: Bail out if rtlsdr_read_async() returns early; it probably means we lost
    the USB device. There was a workaround for this (originally implemented
    in dump1090-mutability) that got lost in the refactoring needed to support
    different SDRs. librtlsdr can still be flaky under disconnect conditions, so
    this won't catch everything.
  * dump1090: add ENABLED to /etc/default/dump1090-fa
  * dump1090: track FMS and MCP selected altitudes separately
  * skyview: use whichever selected altitude is available
  * faup1090: updates to support PiAware 3.7.0

 -- Oliver Jowett <oliver@mutability.co.uk>  Fri, 22 Mar 2019 15:58:04 +0000

dump1090-fa (3.6.3) stable; urgency=medium

  * Fix port 30003 output (Basestation) timestamp formatting broken in 3.6.0
  * Ignore altitudes in DF17 "airborne" positions with airGround = ground
  * SkyView layout change and proper support for extended data fields

 -- Oliver Jowett <oliver@mutability.co.uk>  Tue, 11 Sep 2018 14:52:20 +0100

dump1090-fa (3.6.2) stable; urgency=medium

  * Update SkyView flags for Libya, Serbia, Montenegro
  * Improve handling of bad callsigns in ADS-B messages
  * Update FlightAware aircraft static data export
  * Add --direct option to enable rtlsdr direct sampling mode

 -- Oliver Jowett <oliver@mutability.co.uk>  Fri, 27 Jul 2018 18:32:30 +0100

dump1090-fa (3.6.1) stable; urgency=medium

  * fix tracking of NICbaro
  * Don't translate 7x00 to emergency status, it obscures the source of the
    data (squawk vs ADS-B v2)

 -- Oliver Jowett <oliver@mutability.co.uk>  Mon, 16 Jul 2018 14:58:59 +0100

dump1090-fa (3.6.0) stable; urgency=medium

  * dump1090: implement speculative decoding for Comm-B messages, capturing
    most of the Mode S EHS data:
    BDS 1,0 (datalink capabilities); BDS 1,7 (GICB capabilities);
    BDS 2,0 (aircraft identification); BDS 3,0 (ACAS RA);
    BDS 4,0 (vertical intention); BDS 5,0 (track and turn);
    BDS 6,0 (heading and speed)
  * dump1090: implement decoding of most of DO-260A/DO-260B including
    ADS-B version, autopilot settings, NIC/Rc, NAC, SIL, GVA, etc.
  * dump1090: aircraft state tracking overhaul; track data age in milliseconds
  * dump1090: emit newly decoded fields in aircraft.json
  * Skyview: experimental display of new fields, disabled by default; to
    enable, set ExtendedData = true in config.js or add #extended to the URL
  * Skyview: Remove obsolete chartbundle WAC layer, add heli layer
  * Skyview: Remove Mapzen layer as Mapzen is shutting down
  * faup1090: Restructure emitted data to include data age and source
  * faup1090: Include newly decoded fields in reports
  * dump1090, faup1090: fix use of snprintf to correctly handle buffer overruns
  * dump1090: don't bother tracking ICAO 000000

 -- Oliver Jowett <oliver@mutability.co.uk>  Wed, 09 May 2018 22:34:24 +0100

dump1090-fa (3.5.0) stable; urgency=medium

  * SkyView map UI added.
  * Only enable lighttpd config once, not on every package upgrade in case the
    user has deliberately disabled it.
  * Fix AGC gain setting.
  * Updated the FlightAware aircraft data export.
  * Minor bugfixes.

 -- Oliver Jowett <oliver@mutability.co.uk>  Mon, 03 Apr 2017 17:53:48 +0100

dump1090-fa (3.4.0) stable; urgency=medium

  * Add bladeRF support.
  * Clean up the FlightAware photos link so it works for registrations containing
    non-alphanumeric characters.

 -- Oliver Jowett <oliver@mutability.co.uk>  Thu, 09 Feb 2017 17:41:43 +0000

dump1090-fa (3.3.0) stable; urgency=medium

  * Improvements to the Mode A/C demodulator.
  * Automatically enable Mode A/C if a Beast command requesting it is received.
    (disable with --no-modeac-auto)
  * Process the radarcape position message, emit it from faup1090.
  * If view1090 is started with --modeac, request Mode A/C data from dump1090.
  * Remove the last traces of the internal webserver.
  * Updated the FlightAware aircraft data export.
  * Updated the default package-based maximum range to 360NM to match what
    piaware-support configured for sdcard installs.
  * Remove internal webserver code entirely (previously, it was just disabled
    at compile time).
  * Tweak the timing reported for Mode S and Mode A/C messages to match how
    the Beast/Radarcape does it. This affects the interval between Mode S
    and Mode A/C messages only; intervals between Mode S messages and other
    Mode S messages, or A/C and other A/C, are unchanged.

 -- Oliver Jowett <oliver@mutability.co.uk>  Sun, 15 Jan 2017 13:35:56 +0000

dump1090-fa (3.2.0) stable; urgency=medium

  * Fix a stray extra comma in port 30003 output if only GNSS altitude
    was available
  * Track CPR encoding type directly rather than inferring it from airground;
    using airground meant some position messages that should be usable were
    not used
  * Mode A/C aircraft association tuning, allows dump1090 to handle much
    higher A/C rates without chewing tons of CPU
  * Map: Decrease the maximum marker size shown
  * Map: Show additional datasource information (TIS-B etc) in table mode
  * Map: Move the datablock so it doesn't overlap the zoom control
  * Map: Allow skipping the history load by adding a #nohistory fragment
    to the URL (e.g. for high latency connections)
  * view1090-fa: Use ncurses to reduce flicker on remote connections
  * view1090-fa:  Fix knots -> km/h conversion in interactive mode

 -- Oliver Jowett <oliver@mutability.co.uk>  Tue, 25 Oct 2016 23:40:01 +0100

dump1090-fa (3.1.0) stable; urgency=medium

  * Update to latest dump1090-mutability master
  * Preserve more map settings in browser local storage
  * Add a NEXRAD weather layer (US only) to the map
  * Decoder overhaul/cleanup
  * Prefer ES data over Mode S data when both are available
  * Improved air/ground detection
  * Lots of map interface changes:
    * aircraft info moves to a draggable popup rather than top of the sidebar
    * sidebar is resizeable / hideable
    * table-only (no map) mode
    * improved FlightAware aircraft links
    * configurable units display (metric / imperial / aeronautical)
    * filter displayed aircraft by altitude
    * option to show all aircraft tracks
    * more aircraft markers
    * use aircraft markers based on aircraft type info where available
    * scale marker size based on zoom to avoid overlap when zoomed out
  * Include a greatly expanded aircraft type/registration database (used by the
    map display) based on the publically-distributable parts of FlightAware's
    internal database
  * Try to compute a registration from ICAO address for aircraft where there
    is a predictable mapping (e.g. US N-registrations)
  * Try to coexist with other packages (e.g. dump1090-mutability) that also
    provide a lighttpd config that changes the server.stat-cache-engine setting
  * Serve actual map data on port 8080, not just a redirect
  * Redirect requests for /dump1090-fa to /dump1090-fa/ rather than 404ing.

 -- Oliver Jowett <oliver@mutability.co.uk>  Thu, 22 Sep 2016 17:19:01 +0100

dump1090-fa (3.0.5) stable; urgency=medium

  * No-change release for PiAware 3.0.5

 -- Oliver Jowett <oliver@mutability.co.uk>  Wed, 31 Aug 2016 13:02:42 +0100

dump1090-fa (3.0.3) stable; urgency=medium

  * No-change release for PiAware 3.0.3

 -- Oliver Jowett <oliver@mutability.co.uk>  Mon, 01 Aug 2016 12:23:47 +0100

dump1090-fa (3.0.2) stable; urgency=medium

  * Release for PiAware 3.0.2
  * Correct the radius of the receiver range circles
  * Fix errors when selecting a positionless aircraft via the table
  * Improve Mode A/C reception
  * Add a Bing roadmap layer option (with a Bing API key)

 -- Oliver Jowett <oliver@mutability.co.uk>  Wed, 27 Jul 2016 17:12:53 +0100

dump1090-fa (3.0.1) stable; urgency=medium

  * PiAware 3.0.1

 -- Oliver Jowett <oliver@mutability.co.uk>  Fri, 15 Jul 2016 13:04:47 +0100

dump1090-fa (3.0~flightfeeder) stable; urgency=medium

  * New release series based on dump1090-mutability.
  * Initial 3.0 release for FlightFeeder images.

 -- Oliver Jowett <oliver@mutability.co.uk>  Mon, 11 Jan 2016 17:20:05 +0000<|MERGE_RESOLUTION|>--- conflicted
+++ resolved
@@ -1,7 +1,7 @@
-<<<<<<< HEAD
 dump1090-fa (3.7.2~dev) UNRELEASED; urgency=medium
 
   * In development
+  * Add bladeRF v2.0 Micro support (credits @kazazes)
 
  -- Michael Wolf <michael@mictronics.de>  Sun, 14 July 2019 10:43:56 +0200
 
@@ -24,12 +24,6 @@
   * Show configurable PageName also in right hand pane info block.
   * Use RTLSDR as default device type.
   * Add configuration hint for clean installation.
-=======
-dump1090-fa (3.7.1~dev) UNRELEASED; urgency=medium
-
-  * in development
-  * Add bladeRF v2.0 Micro support (credits @kazazes)
->>>>>>> 230d5e44
   * Add support and build option for bias tee.
   * Keep backward compatible with pre-2.x bladeRF versions.
   * Fix an error in the bit range used to decode CF in DF18 messages.
