// Part of dump1090, a Mode S message decoder for RTLSDR devices.
//
// net_io.c: network handling.
//
// Copyright (c) 2014-2016 Oliver Jowett <oliver@mutability.co.uk>
//
// This file is free software: you may copy, redistribute and/or modify it  
// under the terms of the GNU General Public License as published by the
// Free Software Foundation, either version 2 of the License, or (at your  
// option) any later version.  
//
// This file is distributed in the hope that it will be useful, but  
// WITHOUT ANY WARRANTY; without even the implied warranty of  
// MERCHANTABILITY or FITNESS FOR A PARTICULAR PURPOSE.  See the GNU  
// General Public License for more details.
//
// You should have received a copy of the GNU General Public License  
// along with this program.  If not, see <http://www.gnu.org/licenses/>.

// This file incorporates work covered by the following copyright and  
// permission notice:
//
//   Copyright (C) 2012 by Salvatore Sanfilippo <antirez@gmail.com>
//
//   All rights reserved.
//
//   Redistribution and use in source and binary forms, with or without
//   modification, are permitted provided that the following conditions are
//   met:
//
//    *  Redistributions of source code must retain the above copyright
//       notice, this list of conditions and the following disclaimer.
//
//    *  Redistributions in binary form must reproduce the above copyright
//       notice, this list of conditions and the following disclaimer in the
//       documentation and/or other materials provided with the distribution.
//
//   THIS SOFTWARE IS PROVIDED BY THE COPYRIGHT HOLDERS AND CONTRIBUTORS
//   "AS IS" AND ANY EXPRESS OR IMPLIED WARRANTIES, INCLUDING, BUT NOT
//   LIMITED TO, THE IMPLIED WARRANTIES OF MERCHANTABILITY AND FITNESS FOR
//   A PARTICULAR PURPOSE ARE DISCLAIMED. IN NO EVENT SHALL THE COPYRIGHT
//   HOLDER OR CONTRIBUTORS BE LIABLE FOR ANY DIRECT, INDIRECT, INCIDENTAL,
//   SPECIAL, EXEMPLARY, OR CONSEQUENTIAL DAMAGES (INCLUDING, BUT NOT
//   LIMITED TO, PROCUREMENT OF SUBSTITUTE GOODS OR SERVICES; LOSS OF USE,
//   DATA, OR PROFITS; OR BUSINESS INTERRUPTION) HOWEVER CAUSED AND ON ANY
//   THEORY OF LIABILITY, WHETHER IN CONTRACT, STRICT LIABILITY, OR TORT
//   (INCLUDING NEGLIGENCE OR OTHERWISE) ARISING IN ANY WAY OUT OF THE USE
//   OF THIS SOFTWARE, EVEN IF ADVISED OF THE POSSIBILITY OF SUCH DAMAGE.

#include "dump1090.h"

/* for PRIX64 */
#include <inttypes.h>

#include <assert.h>

//
// ============================= Networking =============================
//
// Note: here we disregard any kind of good coding practice in favor of
// extreme simplicity, that is:
//
// 1) We only rely on the kernel buffers for our I/O without any kind of
//    user space buffering.
// 2) We don't register any kind of event handler, from time to time a
//    function gets called and we accept new connections. All the rest is
//    handled via non-blocking I/O and manually polling clients to see if
//    they have something new to share with us when reading is needed.

static int decodeBinMessage(struct client *c, char *p);
static int decodeHexMessage(struct client *c, char *hex);
#ifdef ENABLE_WEBSERVER
static int handleHTTPRequest(struct client *c, char *p);
#endif

static void send_raw_heartbeat(struct net_service *service);
static void send_beast_heartbeat(struct net_service *service);
static void send_sbs_heartbeat(struct net_service *service);

static void writeFATSVEvent(struct modesMessage *mm, struct aircraft *a);

//
//=========================================================================
//
// Networking "stack" initialization
//

// Init a service with the given read/write characteristics, return the new service.
// Doesn't arrange for the service to listen or connect
struct net_service *serviceInit(const char *descr, struct net_writer *writer, heartbeat_fn hb, const char *sep, read_fn handler)
{
    struct net_service *service;

    if (!(service = calloc(sizeof(*service), 1))) {
        fprintf(stderr, "Out of memory allocating service %s\n", descr);
        exit(1);
    }

    service->next = Modes.services;
    Modes.services = service;

    service->descr = descr;
    service->listener_count = 0;
    service->connections = 0;
    service->writer = writer;
    service->read_sep = sep;
    service->read_handler = handler;

    if (service->writer) {
        if (! (service->writer->data = malloc(MODES_OUT_BUF_SIZE)) ) {
            fprintf(stderr, "Out of memory allocating output buffer for service %s\n", descr);
            exit(1);
        }

        service->writer->service = service;
        service->writer->dataUsed = 0;
        service->writer->lastWrite = mstime();
        service->writer->send_heartbeat = hb;
    }

    return service;
}

// Create a client attached to the given service using the provided socket FD
struct client *createSocketClient(struct net_service *service, int fd)
{
    anetSetSendBuffer(Modes.aneterr, fd, (MODES_NET_SNDBUF_SIZE << Modes.net_sndbuf_size));
    return createGenericClient(service, fd);
}

// Create a client attached to the given service using the provided FD (might not be a socket!)
struct client *createGenericClient(struct net_service *service, int fd)
{
    struct client *c;

    anetNonBlock(Modes.aneterr, fd);

    if (!(c = (struct client *) malloc(sizeof(*c)))) {
        fprintf(stderr, "Out of memory allocating a new %s network client\n", service->descr);
        exit(1);
    }

    c->service    = service;
    c->next       = Modes.clients;
    c->fd         = fd;
    c->buflen     = 0;
    Modes.clients = c;

    ++service->connections;
    if (service->writer && service->connections == 1) {
        service->writer->lastWrite = mstime(); // suppress heartbeat initially
    }

    return c;
}

// Initiate an outgoing connection which will use the given service.
// Return the new client or NULL if the connection failed
struct client *serviceConnect(struct net_service *service, char *addr, int port)
{
    int s;
    char buf[20];

    // Bleh.
    snprintf(buf, 20, "%d", port);
    s = anetTcpConnect(Modes.aneterr, addr, buf);
    if (s == ANET_ERR)
        return NULL;

    return createSocketClient(service, s);
}

// Set up the given service to listen on an address/port.
// _exits_ on failure!
void serviceListen(struct net_service *service, char *bind_addr, char *bind_ports)
{
    int *fds = NULL;
    int n = 0;
    char *p, *end;
    char buf[128];

    if (service->listener_count > 0) {
        fprintf(stderr, "Tried to set up the service %s twice!\n", service->descr);
        exit(1);
    }

    if (!bind_ports || !strcmp(bind_ports, "") || !strcmp(bind_ports, "0"))
        return;

    p = bind_ports;
    while (p && *p) {
        int newfds[16];
        int nfds, i;

        end = strpbrk(p, ", ");
        if (!end) {
            strncpy(buf, p, sizeof(buf));
            buf[sizeof(buf)-1] = 0;
            p = NULL;
        } else {
            size_t len = end - p;
            if (len >= sizeof(buf))
                len = sizeof(buf) - 1;
            memcpy(buf, p, len);
            buf[len] = 0;
            p = end + 1;
        }

        nfds = anetTcpServer(Modes.aneterr, buf, bind_addr, newfds, sizeof(newfds));
        if (nfds == ANET_ERR) {
            fprintf(stderr, "Error opening the listening port %s (%s): %s\n",
                    buf, service->descr, Modes.aneterr);
            exit(1);
        }

        fds = realloc(fds, (n+nfds) * sizeof(int));
        if (!fds) {
            fprintf(stderr, "out of memory\n");
            exit(1);
        }

        for (i = 0; i < nfds; ++i) {
            anetNonBlock(Modes.aneterr, newfds[i]);
            fds[n++] = newfds[i];
        }
    }

    service->listener_count = n;
    service->listener_fds = fds;
}

struct net_service *makeBeastInputService(void)
{
    return serviceInit("Beast TCP input", NULL, NULL, NULL, decodeBinMessage);
}

struct net_service *makeFatsvOutputService(void)
{
    return serviceInit("FATSV TCP output", &Modes.fatsv_out, NULL, NULL, NULL);
}

void modesInitNet(void) {
    struct net_service *s;

    signal(SIGPIPE, SIG_IGN);
    Modes.clients = NULL;
    Modes.services = NULL;

    // set up listeners
    s = serviceInit("Raw TCP output", &Modes.raw_out, send_raw_heartbeat, NULL, NULL);
    serviceListen(s, Modes.net_bind_address, Modes.net_output_raw_ports);

    s = serviceInit("Beast TCP output", &Modes.beast_out, send_beast_heartbeat, NULL, NULL);
    serviceListen(s, Modes.net_bind_address, Modes.net_output_beast_ports);

    s = serviceInit("Basestation TCP output", &Modes.sbs_out, send_sbs_heartbeat, NULL, NULL);
    serviceListen(s, Modes.net_bind_address, Modes.net_output_sbs_ports);

    s = serviceInit("Raw TCP input", NULL, NULL, "\n", decodeHexMessage);
    serviceListen(s, Modes.net_bind_address, Modes.net_input_raw_ports);

    s = makeBeastInputService();
    serviceListen(s, Modes.net_bind_address, Modes.net_input_beast_ports);

#ifdef ENABLE_WEBSERVER
    s = serviceInit("HTTP server", NULL, NULL, "\r\n\r\n", handleHTTPRequest);
    serviceListen(s, Modes.net_bind_address, Modes.net_http_ports);
#endif
}
//
//=========================================================================
//
// This function gets called from time to time when the decoding thread is
// awakened by new data arriving. This usually happens a few times every second
//
static struct client * modesAcceptClients(void) {
    int fd;
    struct net_service *s;

    for (s = Modes.services; s; s = s->next) {
        int i;
        for (i = 0; i < s->listener_count; ++i) {
            while ((fd = anetTcpAccept(Modes.aneterr, s->listener_fds[i])) >= 0) {
                createSocketClient(s, fd);
            }
        }
    }

    return Modes.clients;
}
//
//=========================================================================
//
// On error free the client, collect the structure, adjust maxfd if needed.
//
static void modesCloseClient(struct client *c) {
    if (!c->service) {
        fprintf(stderr, "warning: double close of net client\n");
        return;
    }

    // Clean up, but defer removing from the list until modesNetCleanup().
    // This is because there may be stackframes still pointing at this
    // client (unpredictably: reading from client A may cause client B to
    // be freed)

    close(c->fd);
    c->service->connections--;

    // mark it as inactive and ready to be freed
    c->fd = -1;
    c->service = NULL;
}
//
//=========================================================================
//
// Send the write buffer for the specified writer to all connected clients
//
static void flushWrites(struct net_writer *writer) {
    struct client *c;

    for (c = Modes.clients; c; c = c->next) {
        if (!c->service)
            continue;
        if (c->service == writer->service) {
#ifndef _WIN32
            int nwritten = write(c->fd, writer->data, writer->dataUsed);
#else
            int nwritten = send(c->fd, writer->data, writer->dataUsed, 0 );
#endif
            if (nwritten != writer->dataUsed) {
                modesCloseClient(c);
            }
        }
    }

    writer->dataUsed = 0;
    writer->lastWrite = mstime();
}

// Prepare to write up to 'len' bytes to the given net_writer.
// Returns a pointer to write to, or NULL to skip this write.
static void *prepareWrite(struct net_writer *writer, int len) {
    if (!writer ||
        !writer->service ||
        !writer->service->connections ||
        !writer->data)
        return NULL;

    if (len > MODES_OUT_BUF_SIZE)
        return NULL;

    if (writer->dataUsed + len >= MODES_OUT_BUF_SIZE) {
        // Flush now to free some space
        flushWrites(writer);
    }

    return writer->data + writer->dataUsed;
}

// Complete a write previously begun by prepareWrite.
// endptr should point one byte past the last byte written
// to the buffer returned from prepareWrite.
static void completeWrite(struct net_writer *writer, void *endptr) {
    writer->dataUsed = endptr - writer->data;

    if (writer->dataUsed >= Modes.net_output_flush_size) {
        flushWrites(writer);
    }
}

//
//=========================================================================
//
// Write raw output in Beast Binary format with Timestamp to TCP clients
//
static void modesSendBeastOutput(struct modesMessage *mm) {
    int  msgLen = mm->msgbits / 8;
    char *p = prepareWrite(&Modes.beast_out, 2 + 2 * (7 + msgLen));
    char ch;
    int  j;
    int sig;
    unsigned char *msg = (Modes.net_verbatim ? mm->verbatim : mm->msg);

    if (!p)
        return;

    *p++ = 0x1a;
    if      (msgLen == MODES_SHORT_MSG_BYTES)
      {*p++ = '2';}
    else if (msgLen == MODES_LONG_MSG_BYTES)
      {*p++ = '3';}
    else if (msgLen == MODEAC_MSG_BYTES)
      {*p++ = '1';}
    else
      {return;}

    /* timestamp, big-endian */
    *p++ = (ch = (mm->timestampMsg >> 40));
    if (0x1A == ch) {*p++ = ch; }
    *p++ = (ch = (mm->timestampMsg >> 32));
    if (0x1A == ch) {*p++ = ch; }
    *p++ = (ch = (mm->timestampMsg >> 24));
    if (0x1A == ch) {*p++ = ch; }
    *p++ = (ch = (mm->timestampMsg >> 16));
    if (0x1A == ch) {*p++ = ch; }
    *p++ = (ch = (mm->timestampMsg >> 8));
    if (0x1A == ch) {*p++ = ch; }
    *p++ = (ch = (mm->timestampMsg));
    if (0x1A == ch) {*p++ = ch; }

    sig = round(sqrt(mm->signalLevel) * 255);
    if (mm->signalLevel > 0 && sig < 1)
        sig = 1;
    if (sig > 255)
        sig = 255;
    *p++ = ch = (char)sig;
    if (0x1A == ch) {*p++ = ch; }

    for (j = 0; j < msgLen; j++) {
        *p++ = (ch = msg[j]);
        if (0x1A == ch) {*p++ = ch; }
    }

    completeWrite(&Modes.beast_out, p);
}

static void send_beast_heartbeat(struct net_service *service)
{
    static char heartbeat_message[] = { 0x1a, '1', 0, 0, 0, 0, 0, 0, 0, 0, 0 };
    char *data;

    if (!service->writer)
        return;

    data = prepareWrite(service->writer, sizeof(heartbeat_message));
    if (!data)
        return;

    memcpy(data, heartbeat_message, sizeof(heartbeat_message));
    completeWrite(service->writer, data + sizeof(heartbeat_message));
}

//
//=========================================================================
//
// Write raw output to TCP clients
//
static void modesSendRawOutput(struct modesMessage *mm) {
    int  msgLen = mm->msgbits / 8;
    char *p = prepareWrite(&Modes.raw_out, msgLen*2 + 15);
    int j;
    unsigned char *msg = (Modes.net_verbatim ? mm->verbatim : mm->msg);

    if (!p)
        return;

    if (Modes.mlat && mm->timestampMsg) {
        /* timestamp, big-endian */
        sprintf(p, "@%012" PRIX64,
                mm->timestampMsg);
        p += 13;
    } else
        *p++ = '*';

    for (j = 0; j < msgLen; j++) {
        sprintf(p, "%02X", msg[j]);
        p += 2;
    }

    *p++ = ';';
    *p++ = '\n';

    completeWrite(&Modes.raw_out, p);
}

static void send_raw_heartbeat(struct net_service *service)
{
    static char *heartbeat_message = "*0000;\n";
    char *data;
    int len = strlen(heartbeat_message);

    if (!service->writer)
        return;

    data = prepareWrite(service->writer, len);
    if (!data)
        return;

    memcpy(data, heartbeat_message, len);
    completeWrite(service->writer, data + len);
}

//
//=========================================================================
//
// Write SBS output to TCP clients
//
static void modesSendSBSOutput(struct modesMessage *mm, struct aircraft *a) {
    char *p;
    struct timespec now;
    struct tm    stTime_receive, stTime_now;
    int          msgType;

    // For now, suppress non-ICAO addresses
    if (mm->addr & MODES_NON_ICAO_ADDRESS)
        return;

    p = prepareWrite(&Modes.sbs_out, 200);
    if (!p)
        return;

    //
    // SBS BS style output checked against the following reference
    // http://www.homepages.mcb.net/bones/SBS/Article/Barebones42_Socket_Data.htm - seems comprehensive
    //

    // Decide on the basic SBS Message Type
    switch (mm->msgtype) {
    case 4:
    case 20:
        msgType = 5;
        break;
        break;

    case 5:
    case 21:
        msgType = 6;
        break;

    case 0:
    case 16:
        msgType = 7;
        break;

    case 11:
        msgType = 8;
        break;

    case 17:
    case 18:
        if (mm->metype >= 1 && mm->metype <= 4) {
            msgType = 1;
        } else if (mm->metype >= 5 && mm->metype <=  8) {
            msgType = 2;
        } else if (mm->metype >= 9 && mm->metype <= 18) {
            msgType = 3;
        } else if (mm->metype == 19) {
            msgType = 4;
        } else {
            return;
        }
        break;

    default:
        return;
    }

    // Fields 1 to 6 : SBS message type and ICAO address of the aircraft and some other stuff
    p += sprintf(p, "MSG,%d,1,1,%06X,1,", msgType, mm->addr);

    // Find current system time
    clock_gettime(CLOCK_REALTIME, &now);
    localtime_r(&now.tv_sec, &stTime_now);

    // Find message reception time
    localtime_r(&mm->sysTimestampMsg.tv_sec, &stTime_receive);

    // Fields 7 & 8 are the message reception time and date
    p += sprintf(p, "%04d/%02d/%02d,", (stTime_receive.tm_year+1900),(stTime_receive.tm_mon+1), stTime_receive.tm_mday);
    p += sprintf(p, "%02d:%02d:%02d.%03u,", stTime_receive.tm_hour, stTime_receive.tm_min, stTime_receive.tm_sec, (unsigned) (mm->sysTimestampMsg.tv_nsec / 1000000U));

    // Fields 9 & 10 are the current time and date
    p += sprintf(p, "%04d/%02d/%02d,", (stTime_now.tm_year+1900),(stTime_now.tm_mon+1), stTime_now.tm_mday);
    p += sprintf(p, "%02d:%02d:%02d.%03u", stTime_now.tm_hour, stTime_now.tm_min, stTime_now.tm_sec, (unsigned) (now.tv_nsec / 1000000U));

    // Field 11 is the callsign (if we have it)
    if (mm->callsign_valid) {p += sprintf(p, ",%s", mm->callsign);}
    else                    {p += sprintf(p, ",");}

    // Field 12 is the altitude (if we have it)
    if (mm->altitude_valid) {
        if (Modes.use_gnss) {
            if (mm->altitude_source == ALTITUDE_GNSS) {
                p += sprintf(p, ",%dH", mm->altitude);
            } else if (trackDataValid(&a->gnss_delta_valid)) {
                p += sprintf(p, ",%dH", mm->altitude + a->gnss_delta);
            } else {
                p += sprintf(p, ",%d", mm->altitude);
            }
        } else {
            if (mm->altitude_source == ALTITUDE_BARO) {
                p += sprintf(p, ",%d", mm->altitude);
            } else if (trackDataValid(&a->gnss_delta_valid)) {
                p += sprintf(p, ",%d", mm->altitude - a->gnss_delta);
            } else {
                p += sprintf(p, ",");
            }
        }
    } else {
        p += sprintf(p, ",");
    }

    // Field 13 is the ground Speed (if we have it)
    if (mm->speed_valid && mm->speed_source == SPEED_GROUNDSPEED) {
        p += sprintf(p, ",%d", mm->speed);
    } else {
        p += sprintf(p, ","); 
    }

    // Field 14 is the ground Heading (if we have it)       
    if (mm->heading_valid && mm->heading_source == HEADING_TRUE) {
        p += sprintf(p, ",%d", mm->heading);
    } else {
        p += sprintf(p, ",");
    }

    // Fields 15 and 16 are the Lat/Lon (if we have it)
    if (mm->cpr_decoded) {
        p += sprintf(p, ",%1.5f,%1.5f", mm->decoded_lat, mm->decoded_lon);
    } else {
        p += sprintf(p, ",,");
    }

    // Field 17 is the VerticalRate (if we have it)
    if (mm->vert_rate_valid) {
        p += sprintf(p, ",%d", mm->vert_rate);
    } else {
        p += sprintf(p, ",");
    }

    // Field 18 is  the Squawk (if we have it)
    if (mm->squawk_valid) {
        p += sprintf(p, ",%04x", mm->squawk);
    } else {
        p += sprintf(p, ",");
    }

    // Field 19 is the Squawk Changing Alert flag (if we have it)
    if (mm->alert_valid) {
        if (mm->alert) {
            p += sprintf(p, ",-1");
        } else {
            p += sprintf(p, ",0");
        }
    } else {
        p += sprintf(p, ",");
    }

    // Field 20 is the Squawk Emergency flag (if we have it)
    if (mm->squawk_valid) {
        if ((mm->squawk == 0x7500) || (mm->squawk == 0x7600) || (mm->squawk == 0x7700)) {
            p += sprintf(p, ",-1");
        } else {
            p += sprintf(p, ",0");
        }
    } else {
        p += sprintf(p, ",");
    }

    // Field 21 is the Squawk Ident flag (if we have it)
    if (mm->spi_valid) {
        if (mm->spi) {
            p += sprintf(p, ",-1");
        } else {
            p += sprintf(p, ",0");
        }
    } else {
        p += sprintf(p, ",");
    }

    // Field 22 is the OnTheGround flag (if we have it)
    switch (mm->airground) {
    case AG_GROUND:
        p += sprintf(p, ",-1");
        break;
    case AG_AIRBORNE:
        p += sprintf(p, ",0");
        break;
    default:
        p += sprintf(p, ",");
        break;
    }

    p += sprintf(p, "\r\n");

    completeWrite(&Modes.sbs_out, p);
}

static void send_sbs_heartbeat(struct net_service *service)
{
    static char *heartbeat_message = "\r\n";  // is there a better one?
    char *data;
    int len = strlen(heartbeat_message);

    if (!service->writer)
        return;

    data = prepareWrite(service->writer, len);
    if (!data)
        return;

    memcpy(data, heartbeat_message, len);
    completeWrite(service->writer, data + len);
}

//
//=========================================================================
//
void modesQueueOutput(struct modesMessage *mm, struct aircraft *a) {
    int is_mlat = (mm->source == SOURCE_MLAT);

    if (!is_mlat && mm->correctedbits < 2) {
        // Don't ever forward 2-bit-corrected messages via SBS output.
        // Don't ever forward mlat messages via SBS output.
        modesSendSBSOutput(mm, a);
    }

    if (!is_mlat && (Modes.net_verbatim || mm->correctedbits < 2)) {
        // Forward 2-bit-corrected messages via raw output only if --net-verbatim is set
        // Don't ever forward mlat messages via raw output.
        modesSendRawOutput(mm);
    }

    if ((!is_mlat || Modes.forward_mlat) && (Modes.net_verbatim || mm->correctedbits < 2)) {
        // Forward 2-bit-corrected messages via beast output only if --net-verbatim is set
        // Forward mlat messages via beast output only if --forward-mlat is set
        modesSendBeastOutput(mm);
    }

    if (!is_mlat) {
        writeFATSVEvent(mm, a);
    }
}
//
//=========================================================================
//
// This function decodes a Beast binary format message
//
// The message is passed to the higher level layers, so it feeds
// the selected screen output, the network output and so forth.
//
// If the message looks invalid it is silently discarded.
//
// The function always returns 0 (success) to the caller as there is no
// case where we want broken messages here to close the client connection.
//
static int decodeBinMessage(struct client *c, char *p) {
    int msgLen = 0;
    int  j;
    char ch;
    unsigned char msg[MODES_LONG_MSG_BYTES];
    static struct modesMessage zeroMessage;
    struct modesMessage mm;
    MODES_NOTUSED(c);
    memset(&mm, 0, sizeof(mm));

    ch = *p++; /// Get the message type
    if (0x1A == ch) {p++;} 

    if       ((ch == '1') && (Modes.mode_ac)) { // skip ModeA/C unless user enables --modes-ac
        msgLen = MODEAC_MSG_BYTES;
    } else if (ch == '2') {
        msgLen = MODES_SHORT_MSG_BYTES;
    } else if (ch == '3') {
        msgLen = MODES_LONG_MSG_BYTES;
    }

    if (msgLen) {
        mm = zeroMessage;

        // Mark messages received over the internet as remote so that we don't try to
        // pass them off as being received by this instance when forwarding them
        mm.remote      =    1;

        // Grab the timestamp (big endian format)
        mm.timestampMsg = 0;
        for (j = 0; j < 6; j++) {
            ch = *p++;
            mm.timestampMsg = mm.timestampMsg << 8 | (ch & 255);
            if (0x1A == ch) {p++;}
        }

        // record reception time as the time we read it.
        clock_gettime(CLOCK_REALTIME, &mm.sysTimestampMsg);

        ch = *p++;  // Grab the signal level
        mm.signalLevel = ((unsigned char)ch / 255.0);
        mm.signalLevel = mm.signalLevel * mm.signalLevel;
        if (0x1A == ch) {p++;}

        for (j = 0; j < msgLen; j++) { // and the data
            msg[j] = ch = *p++;
            if (0x1A == ch) {p++;}
        }

        if (msgLen == MODEAC_MSG_BYTES) { // ModeA or ModeC
            Modes.stats_current.remote_received_modeac++;
            decodeModeAMessage(&mm, ((msg[0] << 8) | msg[1]));
        } else {
            int result;

            Modes.stats_current.remote_received_modes++;
            result = decodeModesMessage(&mm, msg);
            if (result < 0) {
                if (result == -1)
                    Modes.stats_current.remote_rejected_unknown_icao++;
                else
                    Modes.stats_current.remote_rejected_bad++;
                return 0;
            } else {
                Modes.stats_current.remote_accepted[mm.correctedbits]++;
            }
        }

        useModesMessage(&mm);
    }
    return (0);
}
//
//=========================================================================
//
// Turn an hex digit into its 4 bit decimal value.
// Returns -1 if the digit is not in the 0-F range.
//
static int hexDigitVal(int c) {
    c = tolower(c);
    if (c >= '0' && c <= '9') return c-'0';
    else if (c >= 'a' && c <= 'f') return c-'a'+10;
    else return -1;
}
//
//=========================================================================
//
// This function decodes a string representing message in raw hex format
// like: *8D4B969699155600E87406F5B69F; The string is null-terminated.
// 
// The message is passed to the higher level layers, so it feeds
// the selected screen output, the network output and so forth.
// 
// If the message looks invalid it is silently discarded.
//
// The function always returns 0 (success) to the caller as there is no 
// case where we want broken messages here to close the client connection.
//
static int decodeHexMessage(struct client *c, char *hex) {
    int l = strlen(hex), j;
    unsigned char msg[MODES_LONG_MSG_BYTES];
    struct modesMessage mm;
    static struct modesMessage zeroMessage;

    MODES_NOTUSED(c);
    mm = zeroMessage;

    // Mark messages received over the internet as remote so that we don't try to
    // pass them off as being received by this instance when forwarding them
    mm.remote      =    1;
    mm.signalLevel =    0;

    // Remove spaces on the left and on the right
    while(l && isspace(hex[l-1])) {
        hex[l-1] = '\0'; l--;
    }
    while(isspace(*hex)) {
        hex++; l--;
    }

    // Turn the message into binary.
    // Accept *-AVR raw @-AVR/BEAST timeS+raw %-AVR timeS+raw (CRC good) <-BEAST timeS+sigL+raw
    // and some AVR records that we can understand
    if (hex[l-1] != ';') {return (0);} // not complete - abort

    switch(hex[0]) {
        case '<': {
            mm.signalLevel = ((hexDigitVal(hex[13])<<4) | hexDigitVal(hex[14])) / 255.0;
            mm.signalLevel = mm.signalLevel * mm.signalLevel;
            hex += 15; l -= 16; // Skip <, timestamp and siglevel, and ;
            break;}

        case '@':     // No CRC check
        case '%': {   // CRC is OK
            hex += 13; l -= 14; // Skip @,%, and timestamp, and ;
            break;}

        case '*':
        case ':': {
            hex++; l-=2; // Skip * and ;
            break;}

        default: {
            return (0); // We don't know what this is, so abort
            break;}
    }

    if ( (l != (MODEAC_MSG_BYTES      * 2)) 
      && (l != (MODES_SHORT_MSG_BYTES * 2)) 
      && (l != (MODES_LONG_MSG_BYTES  * 2)) )
        {return (0);} // Too short or long message... broken

    if ( (0 == Modes.mode_ac) 
      && (l == (MODEAC_MSG_BYTES * 2)) ) 
        {return (0);} // Right length for ModeA/C, but not enabled

    for (j = 0; j < l; j += 2) {
        int high = hexDigitVal(hex[j]);
        int low  = hexDigitVal(hex[j+1]);

        if (high == -1 || low == -1) return 0;
        msg[j/2] = (high << 4) | low;
    }

    // record reception time as the time we read it.
    clock_gettime(CLOCK_REALTIME, &mm.sysTimestampMsg);

    if (l == (MODEAC_MSG_BYTES * 2)) {  // ModeA or ModeC
        Modes.stats_current.remote_received_modeac++;
        decodeModeAMessage(&mm, ((msg[0] << 8) | msg[1]));
    } else {       // Assume ModeS
        int result;

        Modes.stats_current.remote_received_modes++;
        result = decodeModesMessage(&mm, msg);
        if (result < 0) {
            if (result == -1)
                Modes.stats_current.remote_rejected_unknown_icao++;
            else
                Modes.stats_current.remote_rejected_bad++;
            return 0;
        } else {
            Modes.stats_current.remote_accepted[mm.correctedbits]++;
        }
    }

    useModesMessage(&mm);
    return (0);
}
//
//=========================================================================
//
// Return a description of planes in json. No metric conversion
//

// usual caveats about function-returning-pointer-to-static-buffer apply
static const char *jsonEscapeString(const char *str) {
    static char buf[1024];
    const char *in = str;
    char *out = buf, *end = buf + sizeof(buf) - 10;

    for (; *in && out < end; ++in) {
        unsigned char ch = *in;
        if (ch == '"' || ch == '\\') {
            *out++ = '\\';
            *out++ = ch;
        } else if (ch < 32 || ch > 127) {
            out += snprintf(out, end - out, "\\u%04x", ch);
        } else {
            *out++ = ch;
        }
    }

    *out++ = 0;
    return buf;
}

static char *append_flags(char *p, char *end, struct aircraft *a, datasource_t source)
{
    p += snprintf(p, end-p, "[");
    if (a->squawk_valid.source == source)
        p += snprintf(p, end-p, "\"squawk\",");
    if (a->callsign_valid.source == source)
        p += snprintf(p, end-p, "\"callsign\",");
    if (a->position_valid.source == source)
        p += snprintf(p, end-p, "\"lat\",\"lon\",");
    if (a->altitude_valid.source == source)
        p += snprintf(p, end-p, "\"altitude\",");
    if (a->heading_valid.source == source)
        p += snprintf(p, end-p, "\"track\",");
    if (a->speed_valid.source == source)
        p += snprintf(p, end-p, "\"speed\",");
    if (a->vert_rate_valid.source == source)
        p += snprintf(p, end-p, "\"vert_rate\",");
    if (a->category_valid.source == source)
        p += snprintf(p, end-p, "\"category\",");
    if (p[-1] != '[')
        --p;
    p += snprintf(p, end-p, "]");
    return p;
}

static const char *addrtype_short_string(addrtype_t type) {
    switch (type) {
    case ADDR_ADSB_ICAO:
        return "adsb_icao";
    case ADDR_ADSB_ICAO_NT:
        return "adsb_icao_nt";
    case ADDR_ADSR_ICAO:
        return "adsr_icao";
    case ADDR_TISB_ICAO:
        return "tisb_icao";
    case ADDR_ADSB_OTHER:
        return "adsb_other";
    case ADDR_ADSR_OTHER:
        return "adsr_other";
    case ADDR_TISB_OTHER:
        return "tisb_other";
    case ADDR_TISB_TRACKFILE:
        return "tisb_trackfile";
    default:
        return "unknown";
    }
}

char *generateAircraftJson(const char *url_path, int *len) {
    uint64_t now = mstime();
    struct aircraft *a;
    int buflen = 1024; // The initial buffer is incremented as needed
    char *buf = (char *) malloc(buflen), *p = buf, *end = buf+buflen;
    int first = 1;

    MODES_NOTUSED(url_path);

    p += snprintf(p, end-p,
                  "{ \"now\" : %.1f,\n"
                  "  \"messages\" : %u,\n"
                  "  \"aircraft\" : [",
                  now / 1000.0,
                  Modes.stats_current.messages_total + Modes.stats_alltime.messages_total);

    for (a = Modes.aircrafts; a; a = a->next) {
        if (a->modeACflags & MODEAC_MSG_FLAG) { // skip any fudged ICAO records Mode A/C
            continue;
        }

        if (a->messages < 2) { // basic filter for bad decodes
            continue;
        }

        if (first)            
            first = 0;
        else
            *p++ = ',';
            
        p += snprintf(p, end-p, "\n    {\"hex\":\"%s%06x\"", (a->addr & MODES_NON_ICAO_ADDRESS) ? "~" : "", a->addr & 0xFFFFFF);
        if (a->addrtype != ADDR_ADSB_ICAO)
            p += snprintf(p, end-p, ",\"type\":\"%s\"", addrtype_short_string(a->addrtype));
        if (trackDataValid(&a->squawk_valid))
            p += snprintf(p, end-p, ",\"squawk\":\"%04x\"", a->squawk);
        if (trackDataValid(&a->callsign_valid))
            p += snprintf(p, end-p, ",\"flight\":\"%s\"", jsonEscapeString(a->callsign));
        if (trackDataValid(&a->position_valid))
            p += snprintf(p, end-p, ",\"lat\":%f,\"lon\":%f,\"nucp\":%u,\"seen_pos\":%.1f", a->lat, a->lon, a->pos_nuc, (now - a->position_valid.updated)/1000.0);
        if (trackDataValid(&a->airground_valid) && a->airground_valid.source >= SOURCE_MODE_S_CHECKED && a->airground == AG_GROUND)
            p += snprintf(p, end-p, ",\"altitude\":\"ground\"");
        else if (trackDataValid(&a->altitude_valid))
            p += snprintf(p, end-p, ",\"altitude\":%d", a->altitude);
        if (trackDataValid(&a->vert_rate_valid))
            p += snprintf(p, end-p, ",\"vert_rate\":%d", a->vert_rate);
        if (trackDataValid(&a->heading_valid))
            p += snprintf(p, end-p, ",\"track\":%d", a->heading);
        if (trackDataValid(&a->speed_valid))
            p += snprintf(p, end-p, ",\"speed\":%d", a->speed);
        if (trackDataValid(&a->category_valid))
            p += snprintf(p, end-p, ",\"category\":\"%02X\"", a->category);

        p += snprintf(p, end-p, ",\"mlat\":");
        p = append_flags(p, end, a, SOURCE_MLAT);
        p += snprintf(p, end-p, ",\"tisb\":");
        p = append_flags(p, end, a, SOURCE_TISB);

        p += snprintf(p, end-p, ",\"messages\":%ld,\"seen\":%.1f,\"rssi\":%.1f}",
                      a->messages, (now - a->seen)/1000.0,
                      10 * log10((a->signalLevel[0] + a->signalLevel[1] + a->signalLevel[2] + a->signalLevel[3] +
                                  a->signalLevel[4] + a->signalLevel[5] + a->signalLevel[6] + a->signalLevel[7] + 1e-5) / 8));
        
        // If we're getting near the end of the buffer, expand it.
        if ((end - p) < 512) {
            int used = p - buf;
            buflen *= 2;
            buf = (char *) realloc(buf, buflen);
            p = buf+used;
            end = buf + buflen;
        }
    }

    p += snprintf(p, end-p, "\n  ]\n}\n");
    *len = p-buf;
    return buf;
}

static char * appendStatsJson(char *p,
                              char *end,
                              struct stats *st,
                              const char *key)
{
    int i;

    p += snprintf(p, end-p,
                  "\"%s\":{\"start\":%.1f,\"end\":%.1f",
                  key,
                  st->start / 1000.0,
                  st->end / 1000.0);

    if (!Modes.net_only) {
        p += snprintf(p, end-p,
                      ",\"local\":{\"samples_processed\":%llu"
                      ",\"samples_dropped\":%llu"
                      ",\"modeac\":%u"
                      ",\"modes\":%u"
                      ",\"bad\":%u"
                      ",\"unknown_icao\":%u",
                      (unsigned long long)st->samples_processed,
                      (unsigned long long)st->samples_dropped,
                      st->demod_modeac,
                      st->demod_preambles,
                      st->demod_rejected_bad,
                      st->demod_rejected_unknown_icao);

        for (i=0; i <= Modes.nfix_crc; ++i) {
            if (i == 0) p += snprintf(p, end-p, ",\"accepted\":[%u", st->demod_accepted[i]);
            else p += snprintf(p, end-p, ",%u", st->demod_accepted[i]);
        }

        p += snprintf(p, end-p, "]");

        if (st->signal_power_sum > 0 && st->signal_power_count > 0)
            p += snprintf(p, end-p,",\"signal\":%.1f", 10 * log10(st->signal_power_sum / st->signal_power_count));
        if (st->noise_power_sum > 0 && st->noise_power_count > 0)
            p += snprintf(p, end-p,",\"noise\":%.1f", 10 * log10(st->noise_power_sum / st->noise_power_count));
        if (st->peak_signal_power > 0)
            p += snprintf(p, end-p,",\"peak_signal\":%.1f", 10 * log10(st->peak_signal_power));

        p += snprintf(p, end-p,",\"strong_signals\":%d}", st->strong_signal_count);
    }

    if (Modes.net) {
        p += snprintf(p, end-p,
                      ",\"remote\":{\"modeac\":%u"
                      ",\"modes\":%u"
                      ",\"bad\":%u"
                      ",\"unknown_icao\":%u",
                      st->remote_received_modeac,
                      st->remote_received_modes,
                      st->remote_rejected_bad,
                      st->remote_rejected_unknown_icao);

        for (i=0; i <= Modes.nfix_crc; ++i) {
            if (i == 0) p += snprintf(p, end-p, ",\"accepted\":[%u", st->remote_accepted[i]);
            else p += snprintf(p, end-p, ",%u", st->remote_accepted[i]);
        }

        p += snprintf(p, end-p, "]}");

#ifdef ENABLE_WEBSERVER
        p += snprintf(p, end-p, ",\"http_requests\":%u", st->http_requests);
#endif
    }

    {
        uint64_t demod_cpu_millis = (uint64_t)st->demod_cpu.tv_sec*1000UL + st->demod_cpu.tv_nsec/1000000UL;
        uint64_t reader_cpu_millis = (uint64_t)st->reader_cpu.tv_sec*1000UL + st->reader_cpu.tv_nsec/1000000UL;
        uint64_t background_cpu_millis = (uint64_t)st->background_cpu.tv_sec*1000UL + st->background_cpu.tv_nsec/1000000UL;

        p += snprintf(p, end-p,
                      ",\"cpr\":{\"surface\":%u"
                      ",\"airborne\":%u"
                      ",\"global_ok\":%u"
                      ",\"global_bad\":%u"
                      ",\"global_range\":%u"
                      ",\"global_speed\":%u"
                      ",\"global_skipped\":%u"
                      ",\"local_ok\":%u"
                      ",\"local_aircraft_relative\":%u"
                      ",\"local_receiver_relative\":%u"
                      ",\"local_skipped\":%u"
                      ",\"local_range\":%u"
                      ",\"local_speed\":%u"
                      ",\"filtered\":%u}"
                      ",\"altitude_suppressed\":%u"
                      ",\"cpu\":{\"demod\":%llu,\"reader\":%llu,\"background\":%llu}"
                      ",\"tracks\":{\"all\":%u"
                      ",\"single_message\":%u}"
                      ",\"messages\":%u}",
                      st->cpr_surface,
                      st->cpr_airborne,
                      st->cpr_global_ok,
                      st->cpr_global_bad,
                      st->cpr_global_range_checks,
                      st->cpr_global_speed_checks,
                      st->cpr_global_skipped,
                      st->cpr_local_ok,
                      st->cpr_local_aircraft_relative,
                      st->cpr_local_receiver_relative,
                      st->cpr_local_skipped,
                      st->cpr_local_range_checks,
                      st->cpr_local_speed_checks,
                      st->cpr_filtered,
                      st->suppressed_altitude_messages,
                      (unsigned long long)demod_cpu_millis,
                      (unsigned long long)reader_cpu_millis,
                      (unsigned long long)background_cpu_millis,
                      st->unique_aircraft,
                      st->single_message_aircraft,
                      st->messages_total);
    }

    return p;
}
    
char *generateStatsJson(const char *url_path, int *len) {
    struct stats add;
    char *buf = (char *) malloc(4096), *p = buf, *end = buf + 4096;

    MODES_NOTUSED(url_path);

    p += snprintf(p, end-p, "{\n");
    p = appendStatsJson(p, end, &Modes.stats_current, "latest");
    p += snprintf(p, end-p, ",\n");

    p = appendStatsJson(p, end, &Modes.stats_1min[Modes.stats_latest_1min], "last1min");
    p += snprintf(p, end-p, ",\n");

    p = appendStatsJson(p, end, &Modes.stats_5min, "last5min");
    p += snprintf(p, end-p, ",\n");

    p = appendStatsJson(p, end, &Modes.stats_15min, "last15min");
    p += snprintf(p, end-p, ",\n");

    add_stats(&Modes.stats_alltime, &Modes.stats_current, &add);
    p = appendStatsJson(p, end, &add, "total");
    p += snprintf(p, end-p, "\n}\n");    

    assert(p <= end);

    *len = p-buf;
    return buf;
}

//
// Return a description of the receiver in json.
//
char *generateReceiverJson(const char *url_path, int *len)
{
    char *buf = (char *) malloc(1024), *p = buf;
    int history_size;

    MODES_NOTUSED(url_path);

    // work out number of valid history entries
    if (Modes.json_aircraft_history[HISTORY_SIZE-1].content == NULL)
        history_size = Modes.json_aircraft_history_next;
    else
        history_size = HISTORY_SIZE;

    p += sprintf(p, "{ " \
                 "\"version\" : \"%s\", "
                 "\"refresh\" : %.0f, "
                 "\"history\" : %d",
                 MODES_DUMP1090_VERSION, 1.0*Modes.json_interval, history_size);

    if (Modes.json_location_accuracy && (Modes.fUserLat != 0.0 || Modes.fUserLon != 0.0)) {
        if (Modes.json_location_accuracy == 1) {
            p += sprintf(p, ", "                \
                         "\"lat\" : %.2f, "
                         "\"lon\" : %.2f",
                         Modes.fUserLat, Modes.fUserLon);  // round to 2dp - about 0.5-1km accuracy - for privacy reasons
        } else {
            p += sprintf(p, ", "                \
                         "\"lat\" : %.6f, "
                         "\"lon\" : %.6f",
                         Modes.fUserLat, Modes.fUserLon);  // exact location
        }
    }

    p += sprintf(p, " }\n");

    *len = (p - buf);
    return buf;
}

char *generateHistoryJson(const char *url_path, int *len)
{
    int history_index = -1;

    if (sscanf(url_path, "/data/history_%d.json", &history_index) != 1)
        return NULL;

    if (history_index < 0 || history_index >= HISTORY_SIZE)
        return NULL;

    if (!Modes.json_aircraft_history[history_index].content)
        return NULL;

    *len = Modes.json_aircraft_history[history_index].clen;
    return strdup(Modes.json_aircraft_history[history_index].content);
}

// Write JSON to file
void writeJsonToFile(const char *file, char * (*generator) (const char *,int*))
{
#ifndef _WIN32
    char pathbuf[PATH_MAX];
    char tmppath[PATH_MAX];
    int fd;
    int len = 0;
    mode_t mask;
    char *content;

    if (!Modes.json_dir)
        return;

    snprintf(tmppath, PATH_MAX, "%s/%s.XXXXXX", Modes.json_dir, file);
    tmppath[PATH_MAX-1] = 0;
    fd = mkstemp(tmppath);
    if (fd < 0)
        return;
    
    mask = umask(0);
    umask(mask);
    fchmod(fd, 0644 & ~mask);

    snprintf(pathbuf, PATH_MAX, "/data/%s", file);
    pathbuf[PATH_MAX-1] = 0;
    content = generator(pathbuf, &len);

    if (write(fd, content, len) != len)
        goto error_1;

    if (close(fd) < 0)
        goto error_2;

    snprintf(pathbuf, PATH_MAX, "%s/%s", Modes.json_dir, file);
    pathbuf[PATH_MAX-1] = 0;
    rename(tmppath, pathbuf);
    free(content);
    return;

 error_1:
    close(fd);
 error_2:
    unlink(tmppath);
    free(content);
    return;
#endif
}


#ifdef ENABLE_WEBSERVER

//
//=========================================================================
//
#define MODES_CONTENT_TYPE_HTML "text/html;charset=utf-8"
#define MODES_CONTENT_TYPE_CSS  "text/css;charset=utf-8"
#define MODES_CONTENT_TYPE_JSON "application/json;charset=utf-8"
#define MODES_CONTENT_TYPE_JS   "application/javascript;charset=utf-8"
#define MODES_CONTENT_TYPE_GIF  "image/gif"

static struct {
    char *path;
    char * (*handler)(const char*,int*);
    char *content_type;
    int prefix;
} url_handlers[] = {
    { "/data/aircraft.json", generateAircraftJson, MODES_CONTENT_TYPE_JSON, 0 },
    { "/data/receiver.json", generateReceiverJson, MODES_CONTENT_TYPE_JSON, 0 },
    { "/data/stats.json", generateStatsJson, MODES_CONTENT_TYPE_JSON, 0 },
    { "/data/history_", generateHistoryJson, MODES_CONTENT_TYPE_JSON, 1 },
    { NULL, NULL, NULL, 0 }
};

//
// Get an HTTP request header and write the response to the client.
// gain here we assume that the socket buffer is enough without doing
// any kind of userspace buffering.
//
// Returns 1 on error to signal the caller the client connection should
// be closed.
//
static int handleHTTPRequest(struct client *c, char *p) {
    char hdr[512];
    int clen, hdrlen;
    int httpver, keepalive;
    int statuscode = 500;
    const char *statusmsg = "Internal Server Error";
    char *url, *content = NULL;
    char *ext;
    char *content_type = NULL;
    int i;

    if (Modes.debug & MODES_DEBUG_NET)
        printf("\nHTTP request: %s\n", c->buf);

    // Minimally parse the request.
    httpver = (strstr(p, "HTTP/1.1") != NULL) ? 11 : 10;
    if (httpver == 10) {
        // HTTP 1.0 defaults to close, unless otherwise specified.
        //keepalive = strstr(p, "Connection: keep-alive") != NULL;
    } else if (httpver == 11) {
        // HTTP 1.1 defaults to keep-alive, unless close is specified.
        //keepalive = strstr(p, "Connection: close") == NULL;
    }
    keepalive = 0;

    // Identify he URL.
    p = strchr(p,' ');
    if (!p) return 1; // There should be the method and a space
    url = ++p;        // Now this should point to the requested URL
    p = strchr(p, ' ');
    if (!p) return 1; // There should be a space before HTTP/
    *p = '\0';

    if (Modes.debug & MODES_DEBUG_NET) {
        printf("\nHTTP keep alive: %d\n", keepalive);
        printf("HTTP requested URL: %s\n\n", url);
    }
    
    // Ditch any trailing query part (AJAX might add one to avoid caching)
    p = strchr(url, '?');
    if (p) *p = 0;

    statuscode = 404;
    statusmsg = "Not Found";
    for (i = 0; url_handlers[i].path; ++i) {
        if ((url_handlers[i].prefix && !strncmp(url, url_handlers[i].path, strlen(url_handlers[i].path))) ||
            (!url_handlers[i].prefix && !strcmp(url, url_handlers[i].path))) {
            content_type = url_handlers[i].content_type;
            content = url_handlers[i].handler(url, &clen);
            if (!content)
                continue;

            statuscode = 200;
            statusmsg = "OK";
            if (Modes.debug & MODES_DEBUG_NET) {
                printf("HTTP: 200: %s -> internal (%d bytes, %s)\n", url, clen, content_type);
            }
            break;
        }
    }
            
    if (!content) {
        struct stat sbuf;
        int fd = -1;
        char rp[PATH_MAX], hrp[PATH_MAX];
        char getFile[1024];

        if (strlen(url) < 2) {
            snprintf(getFile, sizeof getFile, "%s/gmap.html", Modes.html_dir); // Default file
        } else {
            snprintf(getFile, sizeof getFile, "%s/%s", Modes.html_dir, url);
        }

        if (!realpath(getFile, rp))
            rp[0] = 0;
        if (!realpath(Modes.html_dir, hrp))
            strcpy(hrp, Modes.html_dir);

        clen = -1;
        content = strdup("Server error occured");
        if (!strncmp(hrp, rp, strlen(hrp))) {
            if (stat(getFile, &sbuf) != -1 && (fd = open(getFile, O_RDONLY)) != -1) {
                content = (char *) realloc(content, sbuf.st_size);
                if (read(fd, content, sbuf.st_size) == sbuf.st_size) {
                    clen = sbuf.st_size;
                    statuscode = 200;
                    statusmsg = "OK";
                }
            }
        } else {
            errno = ENOENT;
        }

        if (clen < 0) {
            content = realloc(content, 128);
            clen = snprintf(content, 128, "Error opening HTML file: %s", strerror(errno));
            statuscode = 404;
            statusmsg = "Not Found";
        }
        
        if (fd != -1) {
            close(fd);
        }

        // Get file extension and content type
        content_type = MODES_CONTENT_TYPE_HTML; // Default content type
        ext = strrchr(getFile, '.');
        
        if (ext) {
            if (!strcmp(ext, ".json")) {
                content_type = MODES_CONTENT_TYPE_JSON;
            } else if (!strcmp(ext, ".css")) {
                content_type = MODES_CONTENT_TYPE_CSS;
            } else if (!strcmp(ext, ".js")) {
                content_type = MODES_CONTENT_TYPE_JS;
            } else if (!strcmp(ext, ".gif")) {
                content_type = MODES_CONTENT_TYPE_GIF;
            }
        }

        if (Modes.debug & MODES_DEBUG_NET) {
            printf("HTTP: %d %s: %s -> %s (%d bytes, %s)\n", statuscode, statusmsg, url, rp, clen, content_type);
        }
    }


    // Create the header and send the reply
    hdrlen = snprintf(hdr, sizeof(hdr),
        "HTTP/1.1 %d %s\r\n"
        "Server: Dump1090\r\n"
        "Content-Type: %s\r\n"
        "Connection: %s\r\n"
        "Content-Length: %d\r\n"
        "Cache-Control: no-cache, must-revalidate\r\n"
        "Expires: Sat, 26 Jul 1997 05:00:00 GMT\r\n"
        "\r\n",
        statuscode, statusmsg,
        content_type,
        keepalive ? "keep-alive" : "close",
        clen);

    if (Modes.debug & MODES_DEBUG_NET) {
        printf("HTTP Reply header:\n%s", hdr);
    }

    /* hack hack hack. try to deal with large content */
    anetSetSendBuffer(Modes.aneterr, c->fd, clen + hdrlen);

    // Send header and content.
#ifndef _WIN32
    if ( (write(c->fd, hdr, hdrlen) != hdrlen) 
      || (write(c->fd, content, clen) != clen) )
#else
    if ( (send(c->fd, hdr, hdrlen, 0) != hdrlen) 
      || (send(c->fd, content, clen, 0) != clen) )
#endif
    {
        free(content);
        return 1;
    }
    free(content);
    Modes.stats_current.http_requests++;
    return !keepalive;
}

#endif

//
//=========================================================================
//
// This function polls the clients using read() in order to receive new
// messages from the net.
//
// The message is supposed to be separated from the next message by the
// separator 'sep', which is a null-terminated C string.
//
// Every full message received is decoded and passed to the higher layers
// calling the function's 'handler'.
//
// The handler returns 0 on success, or 1 to signal this function we should
// close the connection with the client in case of non-recoverable errors.
//
static void modesReadFromClient(struct client *c) {
    int left;
    int nread;
    int fullmsg;
    int bContinue = 1;
    char *s, *e, *p;

    while(bContinue) {

        fullmsg = 0;
        left = MODES_CLIENT_BUF_SIZE - c->buflen;
        // If our buffer is full discard it, this is some badly formatted shit
        if (left <= 0) {
            c->buflen = 0;
            left = MODES_CLIENT_BUF_SIZE;
            // If there is garbage, read more to discard it ASAP
        }
#ifndef _WIN32
        nread = read(c->fd, c->buf+c->buflen, left);
#else
        nread = recv(c->fd, c->buf+c->buflen, left, 0);
        if (nread < 0) {errno = WSAGetLastError();}
#endif

        // If we didn't get all the data we asked for, then return once we've processed what we did get.
        if (nread != left) {
            bContinue = 0;
        }

        if (nread == 0) { // End of file
            modesCloseClient(c);
            return;
        }

#ifndef _WIN32
        if (nread < 0 && (errno == EAGAIN || errno == EWOULDBLOCK)) // No data available (not really an error)
#else
        if (nread < 0 && errno == EWOULDBLOCK) // No data available (not really an error)
#endif
        {
            return;
        }

        if (nread < 0) { // Other errors
            modesCloseClient(c);
            return;
        }

        c->buflen += nread;

        // Always null-term so we are free to use strstr() (it won't affect binary case)
        c->buf[c->buflen] = '\0';

        e = s = c->buf;                                // Start with the start of buffer, first message

        if (c->service->read_sep == NULL) {
            // This is the Beast Binary scanning case.
            // If there is a complete message still in the buffer, there must be the separator 'sep'
            // in the buffer, note that we full-scan the buffer at every read for simplicity.

            left = c->buflen;                                  // Length of valid search for memchr()
            while (left > 1 && ((s = memchr(e, (char) 0x1a, left)) != NULL)) { // The first byte of buffer 'should' be 0x1a
                s++;                                           // skip the 0x1a
                if        (*s == '1') {
                    e = s + MODEAC_MSG_BYTES      + 8;         // point past remainder of message
                } else if (*s == '2') {
                    e = s + MODES_SHORT_MSG_BYTES + 8;
                } else if (*s == '3') {
                    e = s + MODES_LONG_MSG_BYTES  + 8;
                } else {
                    e = s;                                     // Not a valid beast message, skip
                    left = &(c->buf[c->buflen]) - e;
                    continue;
                }
                // we need to be careful of double escape characters in the message body
                for (p = s; p < e; p++) {
                    if (0x1A == *p) {
                        p++; e++;
                        if (e > &(c->buf[c->buflen])) {
                            break;
                        }
                    }
                }
                left = &(c->buf[c->buflen]) - e;
                if (left < 0) {                                // Incomplete message in buffer
                    e = s - 1;                                 // point back at last found 0x1a.
                    break;
                }
                // Have a 0x1a followed by 1, 2 or 3 - pass message less 0x1a to handler.
                if (c->service->read_handler(c, s)) {
                    modesCloseClient(c);
                    return;
                }
                fullmsg = 1;
            }
            s = e;     // For the buffer remainder below

        } else {
            //
            // This is the ASCII scanning case, AVR RAW or HTTP at present
            // If there is a complete message still in the buffer, there must be the separator 'sep'
            // in the buffer, note that we full-scan the buffer at every read for simplicity.
            //
            while ((e = strstr(s, c->service->read_sep)) != NULL) { // end of first message if found
                *e = '\0';                         // The handler expects null terminated strings
                if (c->service->read_handler(c, s)) {               // Pass message to handler.
                    modesCloseClient(c);           // Handler returns 1 on error to signal we .
                    return;                        // should close the client connection
                }
                s = e + strlen(c->service->read_sep);               // Move to start of next message
                fullmsg = 1;
            }
        }

        if (fullmsg) {                             // We processed something - so
            c->buflen = &(c->buf[c->buflen]) - s;  //     Update the unprocessed buffer length
            memmove(c->buf, s, c->buflen);         //     Move what's remaining to the start of the buffer
        } else {                                   // If no message was decoded process the next client
            return;
        }
    }
}

#define TSV_MAX_PACKET_SIZE 275

static void writeFATSVEventMessage(struct modesMessage *mm, const char *datafield, unsigned char *data, size_t len)
{
    char *p = prepareWrite(&Modes.fatsv_out, TSV_MAX_PACKET_SIZE);
    if (!p)
        return;

    char *end = p + TSV_MAX_PACKET_SIZE;
#       define bufsize(_p,_e) ((_p) >= (_e) ? (size_t)0 : (size_t)((_e) - (_p)))

    p += snprintf(p, bufsize(p, end), "clock\t%" PRIu64, mstime() / 1000);

    if (mm->addr & MODES_NON_ICAO_ADDRESS) {
        p += snprintf(p, bufsize(p, end), "\totherid\t%06X", mm->addr & 0xFFFFFF);
    } else {
        p += snprintf(p, bufsize(p, end), "\thexid\t%06X", mm->addr);
    }

    if (mm->addrtype != ADDR_ADSB_ICAO) {
        p += snprintf(p, bufsize(p, end), "\taddrtype\t%s", addrtype_short_string(mm->addrtype));
    }

    p += snprintf(p, bufsize(p, end), "\t%s\t", datafield);
    for (size_t i = 0; i < len; ++i) {
        p += snprintf(p, bufsize(p, end), "%02X", data[i]);
    }

    p += snprintf(p, bufsize(p, end), "\n");

    if (p <= end)
        completeWrite(&Modes.fatsv_out, p);
    else
        fprintf(stderr, "fatsv: output too large (max %d, overran by %d)\n", TSV_MAX_PACKET_SIZE, (int) (p - end));
#       undef bufsize
}

static void writeFATSVEvent(struct modesMessage *mm, struct aircraft *a)
{
    // Write event records for a couple of message types.

    if (!Modes.fatsv_out.service || !Modes.fatsv_out.service->connections) {
        return; // not enabled or no active connections
    }

    if (a->messages < 2)  // basic filter for bad decodes
        return;

    switch (mm->msgtype) {
    case 20:
    case 21:
        if (mm->correctedbits > 0)
            break; // only messages we trust a little more

        // DF 20/21: Comm-B: emit if they've changed since we last sent them
        //
        // BDS 1,0: data link capability report
        // BDS 3,0: ACAS RA report
        if (mm->MB[0] == 0x10 && memcmp(mm->MB, a->fatsv_emitted_bds_10, 7) != 0) {
            memcpy(a->fatsv_emitted_bds_10, mm->MB, 7);
            writeFATSVEventMessage(mm, "datalink_caps", mm->MB, 7);
        }

        else if (mm->MB[0] == 0x30 && memcmp(mm->MB, a->fatsv_emitted_bds_30, 7) != 0) {
            memcpy(a->fatsv_emitted_bds_30, mm->MB, 7);
            writeFATSVEventMessage(mm, "commb_acas_ra", mm->MB, 7);
        }

        break;

    case 17:
    case 18:
        // DF 17/18: extended squitter
        if (mm->metype == 28 && mm->mesub == 2 && memcmp(mm->ME, &a->fatsv_emitted_es_acas_ra, 7) != 0) {
            // type 28 subtype 2: ACAS RA report
            // first byte has the type/subtype, remaining bytes match the BDS 3,0 format
            memcpy(a->fatsv_emitted_es_acas_ra, mm->ME, 7);
            writeFATSVEventMessage(mm, "es_acas_ra", mm->ME, 7);
        } else if (mm->metype == 31 && (mm->mesub == 0 || mm->mesub == 1) && memcmp(mm->ME, a->fatsv_emitted_es_status, 7) != 0) {
            // aircraft operational status
            memcpy(a->fatsv_emitted_es_status, mm->ME, 7);
            writeFATSVEventMessage(mm, "es_op_status", mm->ME, 7);
        } else if (mm->metype == 29 && (mm->mesub == 0 || mm->mesub == 1) && memcmp(mm->ME, a->fatsv_emitted_es_target, 7) != 0) {
            // target state and status
            memcpy(a->fatsv_emitted_es_target, mm->ME, 7);
            writeFATSVEventMessage(mm, "es_target", mm->ME, 7);
        }
        break;
    }
}

<<<<<<< HEAD
typedef enum {
    TISB_IDENT = 1,
    TISB_SQUAWK = 2,
    TISB_ALTITUDE = 4,
    TISB_ALTITUDE_GNSS = 8,
    TISB_SPEED = 16,
    TISB_SPEED_IAS = 32,
    TISB_SPEED_TAS = 64,
    TISB_POSITION = 128,
    TISB_HEADING = 256,
    TISB_HEADING_MAGNETIC = 512,
    TISB_AIRGROUND = 1024,
    TISB_CATEGORY = 2048
} tisb_flags;
=======
static inline unsigned unsigned_difference(unsigned v1, unsigned v2)
{
    return (v1 > v2) ? (v1 - v2) : (v2 - v1);
}

static inline unsigned heading_difference(unsigned h1, unsigned h2)
{
    unsigned d = unsigned_difference(h1, h2);
    return (d < 180) ? d : (360 - d);
}
>>>>>>> 197fb262

static void writeFATSV()
{
    struct aircraft *a;
    uint64_t now;
    static uint64_t next_update;

    if (!Modes.fatsv_out.service || !Modes.fatsv_out.service->connections) {
        return; // not enabled or no active connections
    }

    now = mstime();
    if (now < next_update) {
        return;
    }

    // scan once a second at most
    next_update = now + 1000;

    for (a = Modes.aircrafts; a; a = a->next) {
        int altValid = 0;
        int altGNSSValid = 0;
        int positionValid = 0;
        int speedValid = 0;
        int speedIASValid = 0;
        int speedTASValid = 0;
        int headingValid = 0;
        int headingMagValid = 0;
        int airgroundValid = 0;
        int categoryValid = 0;

        uint64_t minAge;

        int useful = 0;
        int changed = 0;
        tisb_flags tisb = 0;

        char *p, *end;

        if (a->messages < 2)  // basic filter for bad decodes
            continue;

        // don't emit if it hasn't updated since last time
        if (a->seen < a->fatsv_last_emitted) {
            continue;
        }

        altValid = trackDataValidEx(&a->altitude_valid, now, 15000, SOURCE_MODE_S); // for non-ADS-B transponders, DF0/4/16/20 are the only sources of altitude data
        altGNSSValid = trackDataValidEx(&a->altitude_gnss_valid, now, 15000, SOURCE_MODE_S_CHECKED);
        airgroundValid = trackDataValidEx(&a->airground_valid, now, 15000, SOURCE_MODE_S_CHECKED); // for non-ADS-B transponders, only trust DF11 CA field
        positionValid = trackDataValidEx(&a->position_valid, now, 15000, SOURCE_MODE_S_CHECKED);
        headingValid = trackDataValidEx(&a->heading_valid, now, 15000, SOURCE_MODE_S_CHECKED);
        headingMagValid = trackDataValidEx(&a->heading_magnetic_valid, now, 15000, SOURCE_MODE_S_CHECKED);
        speedValid = trackDataValidEx(&a->speed_valid, now, 15000, SOURCE_MODE_S_CHECKED);
        speedIASValid = trackDataValidEx(&a->speed_ias_valid, now, 15000, SOURCE_MODE_S_CHECKED);
        speedTASValid = trackDataValidEx(&a->speed_tas_valid, now, 15000, SOURCE_MODE_S_CHECKED);
        categoryValid = trackDataValidEx(&a->category_valid, now, 15000, SOURCE_MODE_S_CHECKED);

        // If we are definitely on the ground, suppress any unreliable altitude info.
        // When on the ground, ADS-B transponders don't emit an ADS-B message that includes
        // altitude, so a corrupted Mode S altitude response from some other in-the-air AC
        // might be taken as the "best available altitude" and produce e.g. "airGround G+ alt 31000".
        if (airgroundValid && a->airground == AG_GROUND && a->altitude_valid.source < SOURCE_MODE_S_CHECKED)
            altValid = 0;

        // if it hasn't changed altitude, heading, or speed much,
        // don't update so often
        changed = 0;
        if (altValid && abs(a->altitude - a->fatsv_emitted_altitude) >= 50) {
            changed = 1;
        }
        if (altGNSSValid && abs(a->altitude_gnss - a->fatsv_emitted_altitude_gnss) >= 50) {
            changed = 1;
        }
        if (headingValid && heading_difference(a->heading, a->fatsv_emitted_heading) >= 2) {
            changed = 1;
        }
        if (headingMagValid && heading_difference(a->heading_magnetic, a->fatsv_emitted_heading_magnetic) >= 2) {
            changed = 1;
        }
        if (speedValid && unsigned_difference(a->speed, a->fatsv_emitted_speed) >= 25) {
            changed = 1;
        }
        if (speedIASValid && unsigned_difference(a->speed_ias, a->fatsv_emitted_speed_ias) >= 25) {
            changed = 1;
        }
        if (speedTASValid && unsigned_difference(a->speed_tas, a->fatsv_emitted_speed_tas) >= 25) {
            changed = 1;
        }

        if (airgroundValid && ((a->airground == AG_AIRBORNE && a->fatsv_emitted_airground == AG_GROUND) ||
                               (a->airground == AG_GROUND && a->fatsv_emitted_airground == AG_AIRBORNE))) {
            // Air-ground transition, handle it immediately.
            minAge = 0;
        } else if (!positionValid) {
            // don't send mode S very often
            minAge = 30000;
        } else if ((airgroundValid && a->airground == AG_GROUND) ||
                   (altValid && a->altitude < 500 && (!speedValid || a->speed < 200)) ||
                   (speedValid && a->speed < 100 && (!altValid || a->altitude < 1000))) {
            // we are probably on the ground, increase the update rate
            minAge = 1000;
        } else if (!altValid || a->altitude < 10000) {
            // Below 10000 feet, emit up to every 5s when changing, 10s otherwise
            minAge = (changed ? 5000 : 10000);
        } else {
            // Above 10000 feet, emit up to every 10s when changing, 30s otherwise
            minAge = (changed ? 10000 : 30000);
        }

        if ((now - a->fatsv_last_emitted) < minAge)
            continue;

        p = prepareWrite(&Modes.fatsv_out, TSV_MAX_PACKET_SIZE);
        if (!p)
            return;

        end = p + TSV_MAX_PACKET_SIZE;
#       define bufsize(_p,_e) ((_p) >= (_e) ? (size_t)0 : (size_t)((_e) - (_p)))

        p += snprintf(p, bufsize(p, end), "clock\t%" PRIu64, (uint64_t)(a->seen / 1000));

        if (a->addr & MODES_NON_ICAO_ADDRESS) {
            p += snprintf(p, bufsize(p, end), "\totherid\t%06X", a->addr & 0xFFFFFF);
        } else {
            p += snprintf(p, bufsize(p, end), "\thexid\t%06X", a->addr);
        }

        if (a->addrtype != ADDR_ADSB_ICAO) {
            p += snprintf(p, bufsize(p, end), "\taddrtype\t%s", addrtype_short_string(a->addrtype));
        }

        if (trackDataValidEx(&a->callsign_valid, now, 15000, SOURCE_MODE_S_CHECKED) && strcmp(a->callsign, "        ") != 0 && a->callsign_valid.updated > a->fatsv_last_emitted) {
            p += snprintf(p, bufsize(p,end), "\tident\t%s", a->callsign);
            switch (a->callsign_valid.source) {
            case SOURCE_MODE_S:
                p += snprintf(p, bufsize(p,end), "\tiSource\tmodes");
                break;
            case SOURCE_ADSB:
                p += snprintf(p, bufsize(p,end), "\tiSource\tadsb");
                break;
            case SOURCE_TISB:
                p += snprintf(p, bufsize(p,end), "\tiSource\ttisb");
                break;
            default:
                p += snprintf(p, bufsize(p,end), "\tiSource\tunknown");
                break;
            }

            useful = 1;
            tisb |= (a->callsign_valid.source == SOURCE_TISB) ? TISB_IDENT : 0;
        }

        if (trackDataValidEx(&a->squawk_valid, now, 15000, SOURCE_MODE_S) && a->squawk_valid.updated > a->fatsv_last_emitted) {
            p += snprintf(p, bufsize(p,end), "\tsquawk\t%04x", a->squawk);
            useful = 1;
            tisb |= (a->squawk_valid.source == SOURCE_TISB) ? TISB_SQUAWK : 0;
        }

        // only emit alt, speed, latlon, track if they have been received since the last time
        // and are not stale

        if (altValid && a->altitude_valid.updated > a->fatsv_last_emitted) {
            p += snprintf(p, bufsize(p,end), "\talt\t%d", a->altitude);
            a->fatsv_emitted_altitude = a->altitude;
            useful = 1;
            tisb |= (a->altitude_valid.source == SOURCE_TISB) ? TISB_ALTITUDE : 0;
        }

        if (altGNSSValid && a->altitude_gnss_valid.updated > a->fatsv_last_emitted) {
            p += snprintf(p, bufsize(p,end), "\talt_gnss\t%d", a->altitude_gnss);
            a->fatsv_emitted_altitude_gnss = a->altitude_gnss;
            useful = 1;
            tisb |= (a->altitude_gnss_valid.source == SOURCE_TISB) ? TISB_ALTITUDE_GNSS : 0;
        }

        if (speedValid && a->speed_valid.updated > a->fatsv_last_emitted) {
            p += snprintf(p, bufsize(p,end), "\tspeed\t%d", a->speed);
            a->fatsv_emitted_speed = a->speed;
            useful = 1;
            tisb |= (a->speed_valid.source == SOURCE_TISB) ? TISB_SPEED : 0;
        }

        if (speedIASValid && a->speed_ias_valid.updated > a->fatsv_last_emitted) {
            p += snprintf(p, bufsize(p,end), "\tspeed_ias\t%d", a->speed_ias);
            a->fatsv_emitted_speed_ias = a->speed_ias;
            useful = 1;
            tisb |= (a->speed_ias_valid.source == SOURCE_TISB) ? TISB_SPEED_IAS : 0;
        }

        if (speedTASValid && a->speed_tas_valid.updated > a->fatsv_last_emitted) {
            p += snprintf(p, bufsize(p,end), "\tspeed_tas\t%d", a->speed_tas);
            a->fatsv_emitted_speed_tas = a->speed_tas;
            useful = 1;
            tisb |= (a->speed_tas_valid.source == SOURCE_TISB) ? TISB_SPEED_TAS : 0;
        }

        if (positionValid && a->position_valid.updated > a->fatsv_last_emitted) {
            p += snprintf(p, bufsize(p,end), "\tlat\t%.5f\tlon\t%.5f", a->lat, a->lon);
            useful = 1;
            tisb |= (a->position_valid.source == SOURCE_TISB) ? TISB_POSITION : 0;
        }

        if (headingValid && a->heading_valid.updated > a->fatsv_last_emitted) {
            p += snprintf(p, bufsize(p,end), "\theading\t%d", a->heading);
            a->fatsv_emitted_heading = a->heading;
            useful = 1;
            tisb |= (a->heading_valid.source == SOURCE_TISB) ? TISB_HEADING : 0;
        }

        if (headingMagValid && a->heading_magnetic_valid.updated > a->fatsv_last_emitted) {
            p += snprintf(p, bufsize(p,end), "\theading_magnetic\t%d", a->heading);
            a->fatsv_emitted_heading_magnetic = a->heading_magnetic;
            useful = 1;
            tisb |= (a->heading_magnetic_valid.source == SOURCE_TISB) ? TISB_HEADING_MAGNETIC : 0;
        }

        if (airgroundValid && (a->airground == AG_GROUND || a->airground == AG_AIRBORNE) && a->airground_valid.updated > a->fatsv_last_emitted) {
            p += snprintf(p, bufsize(p,end), "\tairGround\t%s", a->airground == AG_GROUND ? "G+" : "A+");
            a->fatsv_emitted_airground = a->airground;
            useful = 1;
            tisb |= (a->airground_valid.source == SOURCE_TISB) ? TISB_AIRGROUND : 0;
        }

        if (categoryValid && (a->category & 0xF0) != 0xA0 && a->category_valid.updated > a->fatsv_last_emitted) {
            // interesting category, not a regular aircraft
            p += snprintf(p, bufsize(p,end), "\tcategory\t%02X", a->category);
            useful = 1;
            tisb |= (a->category_valid.source == SOURCE_TISB) ? TISB_CATEGORY : 0;
        }

        // if we didn't get anything interesting, bail out.
        // We don't need to do anything special to unwind prepareWrite().
        if (!useful) {
            continue;
        }

        if (tisb != 0) {
            p += snprintf(p, bufsize(p,end), "\ttisb\t%d", (int)tisb);
        }

        p += snprintf(p, bufsize(p,end), "\n");

        if (p <= end)
            completeWrite(&Modes.fatsv_out, p);
        else
            fprintf(stderr, "fatsv: output too large (max %d, overran by %d)\n", TSV_MAX_PACKET_SIZE, (int) (p - end));
#       undef bufsize

        a->fatsv_last_emitted = now;
    }
}

//
// Perform periodic network work
//
void modesNetPeriodicWork(void) {
    struct client *c, **prev;
    struct net_service *s;
    uint64_t now = mstime();
    int need_flush = 0;

    // Accept new connections
    modesAcceptClients();

    // Read from clients
    for (c = Modes.clients; c; c = c->next) {
        if (!c->service)
            continue;
        if (c->service->read_handler)
            modesReadFromClient(c);
    }

    // Generate FATSV output
    writeFATSV();

    // If we have generated no messages for a while, send
    // a heartbeat
    if (Modes.net_heartbeat_interval) {
        for (s = Modes.services; s; s = s->next) {
            if (s->writer &&
                s->connections &&
                s->writer->send_heartbeat &&
                (s->writer->lastWrite + Modes.net_heartbeat_interval) <= now) {
                s->writer->send_heartbeat(s);
            }
        }
    }

    // If we have data that has been waiting to be written for a while,
    // write it now.
    for (s = Modes.services; s; s = s->next) {
        if (s->writer &&
            s->writer->dataUsed &&
            (need_flush || (s->writer->lastWrite + Modes.net_output_flush_interval) <= now)) {
            flushWrites(s->writer);
        }
    }

    // Unlink and free closed clients
    for (prev = &Modes.clients, c = *prev; c; c = *prev) {
        if (c->fd == -1) {
            // Recently closed, prune from list
            *prev = c->next;
            free(c);
        } else {
            prev = &c->next;
        }
    }
}

//
// =============================== Network IO ===========================
//<|MERGE_RESOLUTION|>--- conflicted
+++ resolved
@@ -1772,7 +1772,6 @@
     }
 }
 
-<<<<<<< HEAD
 typedef enum {
     TISB_IDENT = 1,
     TISB_SQUAWK = 2,
@@ -1787,7 +1786,7 @@
     TISB_AIRGROUND = 1024,
     TISB_CATEGORY = 2048
 } tisb_flags;
-=======
+
 static inline unsigned unsigned_difference(unsigned v1, unsigned v2)
 {
     return (v1 > v2) ? (v1 - v2) : (v2 - v1);
@@ -1798,7 +1797,6 @@
     unsigned d = unsigned_difference(h1, h2);
     return (d < 180) ? d : (360 - d);
 }
->>>>>>> 197fb262
 
 static void writeFATSV()
 {
