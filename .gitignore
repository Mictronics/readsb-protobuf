*.o
.*.swp
*~
*.rej
*.orig
nbproject/*
oneoff/convert_benchmark
oneoff/decode_comm_b
<<<<<<< HEAD
webapp/
=======
webapp/*

>>>>>>> a8deb51f
<|MERGE_RESOLUTION|>--- conflicted
+++ resolved
@@ -1,14 +1,8 @@
-*.o
-.*.swp
-*~
-*.rej
-*.orig
-nbproject/*
-oneoff/convert_benchmark
-oneoff/decode_comm_b
-<<<<<<< HEAD
-webapp/
-=======
-webapp/*
-
->>>>>>> a8deb51f
+*.o
+.*.swp
+*~
+*.rej
+*.orig
+nbproject/*
+oneoff/convert_benchmark
+oneoff/decode_comm_b