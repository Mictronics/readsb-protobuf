// Part of dump1090, a Mode S message decoder for RTLSDR devices.
//
// track.h: aircraft state tracking prototypes
//
// Copyright (c) 2014-2016 Oliver Jowett <oliver@mutability.co.uk>
//
// This file is free software: you may copy, redistribute and/or modify it
// under the terms of the GNU General Public License as published by the
// Free Software Foundation, either version 2 of the License, or (at your
// option) any later version.
//
// This file is distributed in the hope that it will be useful, but
// WITHOUT ANY WARRANTY; without even the implied warranty of
// MERCHANTABILITY or FITNESS FOR A PARTICULAR PURPOSE.  See the GNU
// General Public License for more details.
//
// You should have received a copy of the GNU General Public License
// along with this program.  If not, see <http://www.gnu.org/licenses/>.

// This file incorporates work covered by the following copyright and
// permission notice:
//
//   Copyright (C) 2012 by Salvatore Sanfilippo <antirez@gmail.com>
//
//   All rights reserved.
//
//   Redistribution and use in source and binary forms, with or without
//   modification, are permitted provided that the following conditions are
//   met:
//
//    *  Redistributions of source code must retain the above copyright
//       notice, this list of conditions and the following disclaimer.
//
//    *  Redistributions in binary form must reproduce the above copyright
//       notice, this list of conditions and the following disclaimer in the
//       documentation and/or other materials provided with the distribution.
//
//   THIS SOFTWARE IS PROVIDED BY THE COPYRIGHT HOLDERS AND CONTRIBUTORS
//   "AS IS" AND ANY EXPRESS OR IMPLIED WARRANTIES, INCLUDING, BUT NOT
//   LIMITED TO, THE IMPLIED WARRANTIES OF MERCHANTABILITY AND FITNESS FOR
//   A PARTICULAR PURPOSE ARE DISCLAIMED. IN NO EVENT SHALL THE COPYRIGHT
//   HOLDER OR CONTRIBUTORS BE LIABLE FOR ANY DIRECT, INDIRECT, INCIDENTAL,
//   SPECIAL, EXEMPLARY, OR CONSEQUENTIAL DAMAGES (INCLUDING, BUT NOT
//   LIMITED TO, PROCUREMENT OF SUBSTITUTE GOODS OR SERVICES; LOSS OF USE,
//   DATA, OR PROFITS; OR BUSINESS INTERRUPTION) HOWEVER CAUSED AND ON ANY
//   THEORY OF LIABILITY, WHETHER IN CONTRACT, STRICT LIABILITY, OR TORT
//   (INCLUDING NEGLIGENCE OR OTHERWISE) ARISING IN ANY WAY OUT OF THE USE
//   OF THIS SOFTWARE, EVEN IF ADVISED OF THE POSSIBILITY OF SUCH DAMAGE.

#ifndef DUMP1090_TRACK_H
#define DUMP1090_TRACK_H

/* Maximum age of tracked aircraft in milliseconds */
#define TRACK_AIRCRAFT_TTL 300000

/* Maximum age of a tracked aircraft with only 1 message received, in milliseconds */
#define TRACK_AIRCRAFT_ONEHIT_TTL 60000

/* Maximum validity of an aircraft position */
#define TRACK_AIRCRAFT_POSITION_TTL 60000

/* Minimum number of repeated Mode A/C replies with a particular Mode A code needed in a
 * 1 second period before accepting that code.
 */
#define TRACK_MODEAC_MIN_MESSAGES 4

/* Special value for Rc unknown */
#define RC_UNKNOWN 0

// data moves through three states:
//  fresh: data is valid. Updates from a less reliable source are not accepted.
//  stale: data is valid. Updates from a less reliable source are accepted.
//  expired: data is not valid.
typedef struct {
<<<<<<< HEAD
    uint64_t updated;      /* when it arrived */
    uint64_t stale;        /* when it will become stale */
    uint64_t expires;      /* when it will expire */
    datasource_t source;   /* where the data came from */
    uint32_t padding;      /* size padding 4 bytes */
=======
    uint64_t stale_interval;  /* how long after an update until the data is stale */
    uint64_t expire_interval; /* how long after an update until the data expires */

    datasource_t source;     /* where the data came from */
    uint64_t updated;        /* when it arrived */
    uint64_t stale;          /* when it goes stale */
    uint64_t expires;        /* when it expires */
>>>>>>> 0b9f7e4c
} data_validity;

/* Structure used to describe the state of one tracked aircraft */
struct aircraft {
    uint32_t      addr;           // ICAO address
    addrtype_t    addrtype;       // highest priority address type seen for this aircraft
    uint64_t      seen;           // Time (millis) at which the last packet was received
    double        signalLevel[8]; // Last 8 Signal Amplitudes
    long          messages;       // Number of Mode S messages received
    int           signalNext;     // next index of signalLevel to use
    int           altitude_gnss;  // Altitude (GNSS)
    int           altitude;       // Altitude (Baro)
    int           gnss_delta;     // Difference between GNSS and Baro altitudes
    unsigned      speed;
    unsigned      speed_ias;
    unsigned      speed_tas;
    unsigned      heading;          // Heading (OK it's really the track)
    unsigned      heading_magnetic; // Heading
    int           vert_rate;      // Vertical rate
    unsigned      squawk;         // Squawk
    unsigned      category;       // Aircraft category A0 - D7 encoded as a single hex byte
    altitude_source_t vert_rate_source;
    airground_t   airground;      // air/ground status
    cpr_type_t    cpr_odd_type;
    unsigned      cpr_odd_lat;
    unsigned      cpr_odd_lon;
    unsigned      cpr_odd_nuc;    
    unsigned      cpr_even_lat;
    unsigned      cpr_even_lon;
    unsigned      cpr_even_nuc;    
    cpr_type_t    cpr_even_type;
    unsigned      pos_nuc;        // NUCp of last computed position    
#if !defined(__arm__)    
    uint32_t      padding1;
#endif
    data_validity callsign_valid;
<<<<<<< HEAD
    data_validity altitude_valid;
    data_validity altitude_gnss_valid;
    data_validity gnss_delta_valid;
    data_validity speed_valid;
    data_validity speed_ias_valid;
    data_validity speed_tas_valid;
    data_validity heading_valid;
    data_validity heading_magnetic_valid;
    data_validity vert_rate_valid;
    data_validity squawk_valid;
    data_validity category_valid;
    data_validity airground_valid;
    data_validity cpr_odd_valid;        // Last seen even CPR message
    data_validity cpr_even_valid;       // Last seen odd CPR message
    data_validity position_valid; 
    double        lat, lon;       // Coordinated obtained from CPR encoded data
    int           modeA_hit;   // did our squawk match a possible mode A reply in the last check period?
    int           modeC_hit;   // did our altitude match a possible mode C reply in the last check period?
    int           fatsv_emitted_altitude;         // last FA emitted altitude
    int           fatsv_emitted_altitude_gnss;    //      -"-         GNSS altitude
    int           fatsv_emitted_heading;          //      -"-         true track
    int           fatsv_emitted_heading_magnetic; //      -"-         magnetic heading
    int           fatsv_emitted_speed;            //      -"-         groundspeed
    int           fatsv_emitted_speed_ias;        //      -"-         IAS
    int           fatsv_emitted_speed_tas;        //      -"-         TAS
=======
    char          callsign[9];     // Flight number

    data_validity altitude_baro_valid;
    int           altitude_baro;   // Altitude (Baro)

    data_validity altitude_geom_valid;
    int           altitude_geom;   // Altitude (Geometric)

    data_validity geom_delta_valid;
    int           geom_delta;      // Difference between Geometric and Baro altitudes

    data_validity gs_valid;
    float         gs;

    data_validity ias_valid;
    unsigned      ias;

    data_validity tas_valid;
    unsigned      tas;

    data_validity mach_valid;
    float         mach;

    data_validity track_valid;
    float         track;           // Ground track

    data_validity track_rate_valid;
    float         track_rate;      // Rate of change of ground track, degrees/second

    data_validity roll_valid;
    float         roll;            // Roll angle, degrees right

    data_validity mag_heading_valid;
    float         mag_heading;     // Magnetic heading

    data_validity true_heading_valid;
    float         true_heading;    // True heading

    data_validity baro_rate_valid;
    int           baro_rate;      // Vertical rate (barometric)

    data_validity geom_rate_valid;
    int           geom_rate;      // Vertical rate (geometric)

    data_validity squawk_valid;
    unsigned      squawk;         // Squawk

    data_validity emergency_valid;
    emergency_t   emergency;      // Emergency/priority status

    unsigned      category;       // Aircraft category A0 - D7 encoded as a single hex byte. 00 = unset

    data_validity airground_valid;
    airground_t   airground;      // air/ground status

    data_validity nav_qnh_valid;
    float         nav_qnh;        // Altimeter setting (QNH/QFE), millibars

    data_validity nav_altitude_valid;
    unsigned      nav_altitude;    // FMS or FCU selected altitude

    data_validity nav_heading_valid;
    float         nav_heading; // target heading, degrees (0-359)

    data_validity nav_modes_valid;
    nav_modes_t   nav_modes;  // enabled modes (autopilot, vnav, etc)

    data_validity cpr_odd_valid;        // Last seen even CPR message
    cpr_type_t    cpr_odd_type;
    unsigned      cpr_odd_lat;
    unsigned      cpr_odd_lon;
    unsigned      cpr_odd_nic;
    unsigned      cpr_odd_rc;

    data_validity cpr_even_valid;       // Last seen odd CPR message
    cpr_type_t    cpr_even_type;
    unsigned      cpr_even_lat;
    unsigned      cpr_even_lon;
    unsigned      cpr_even_nic;
    unsigned      cpr_even_rc;

    data_validity position_valid;
    double        lat, lon;       // Coordinated obtained from CPR encoded data
    unsigned      pos_nic;        // NIC of last computed position
    unsigned      pos_rc;         // Rc of last computed position

    // data extracted from opstatus etc
    int           adsb_version;   // ADS-B version (from ADS-B operational status); -1 means no ADS-B messages seen
    heading_type_t adsb_hrd;      // Heading Reference Direction setting (from ADS-B operational status)
    heading_type_t adsb_tah;      // Track Angle / Heading setting (from ADS-B operational status)

    data_validity nic_a_valid;
    data_validity nic_c_valid;
    data_validity nic_baro_valid;
    data_validity nac_p_valid;
    data_validity nac_v_valid;
    data_validity sil_valid;
    data_validity gva_valid;
    data_validity sda_valid;

    unsigned      nic_a : 1;      // NIC supplement A from opstatus
    unsigned      nic_c : 1;      // NIC supplement C from opstatus
    unsigned      nic_baro : 1;   // NIC baro supplement from TSS or opstatus
    unsigned      nac_p : 4;      // NACp from TSS or opstatus
    unsigned      nac_v : 3;      // NACv from airborne velocity or opstatus
    unsigned      sil : 2;        // SIL from TSS or opstatus
    sil_type_t    sil_type;       // SIL supplement from TSS or opstatus
    unsigned      gva : 2;        // GVA from opstatus
    unsigned      sda : 2;        // SDA from opstatus

    int           modeA_hit;   // did our squawk match a possible mode A reply in the last check period?
    int           modeC_hit;   // did our altitude match a possible mode C reply in the last check period?

    int           fatsv_emitted_altitude_baro;    // last FA emitted altitude
    int           fatsv_emitted_altitude_geom;    //      -"-         GNSS altitude
    int           fatsv_emitted_baro_rate;        //      -"-         barometric rate
    int           fatsv_emitted_geom_rate;        //      -"-         geometric rate
    float         fatsv_emitted_track;            //      -"-         true track
    float         fatsv_emitted_track_rate;       //      -"-         track rate of change
    float         fatsv_emitted_mag_heading;      //      -"-         magnetic heading
    float         fatsv_emitted_true_heading;     //      -"-         true heading
    float         fatsv_emitted_roll;             //      -"-         roll angle
    float         fatsv_emitted_gs;               //      -"-         groundspeed
    unsigned      fatsv_emitted_ias;              //      -"-         IAS
    unsigned      fatsv_emitted_tas;              //      -"-         TAS
    float         fatsv_emitted_mach;             //      -"-         Mach number
>>>>>>> 0b9f7e4c
    airground_t   fatsv_emitted_airground;        //      -"-         air/ground state
    unsigned      fatsv_emitted_nav_altitude;     //      -"-         target altitude
    float         fatsv_emitted_nav_heading;      //      -"-         target heading
    nav_modes_t   fatsv_emitted_nav_modes;        //      -"-         enabled navigation modes
    float         fatsv_emitted_nav_qnh;          //      -"-         altimeter setting
    unsigned char fatsv_emitted_bds_10[7];        //      -"-         BDS 1,0 message
    unsigned char fatsv_emitted_bds_30[7];        //      -"-         BDS 3,0 message
    unsigned char fatsv_emitted_es_status[7];     //      -"-         ES operational status message
    unsigned char fatsv_emitted_es_acas_ra[7];    //      -"-         ES ACAS RA report message
<<<<<<< HEAD
    char          callsign[9];     // Flight number
#if !defined(__arm__)
    uint32_t      padding2;
#endif
    struct aircraft *next; // Next aircraft in our linked list
    uint64_t      fatsv_last_emitted; // time (millis) aircraft was last FA emitted
    struct modesMessage first_message; // A copy of the first message we received for this aircraft.
=======
    char          fatsv_emitted_callsign[9];      //      -"-         callsign
    addrtype_t    fatsv_emitted_addrtype;         //      -"-         address type (assumed ADSB_ICAO initially)
    int           fatsv_emitted_adsb_version;     //      -"-         ADS-B version (assumed non-ADS-B initially)
    unsigned      fatsv_emitted_category;         //      -"-         ADS-B emitter category (assumed A0 initially)
    unsigned      fatsv_emitted_squawk;           //      -"-         squawk
    unsigned      fatsv_emitted_nac_p;            //      -"-         NACp
    unsigned      fatsv_emitted_nac_v;            //      -"-         NACv
    unsigned      fatsv_emitted_sil;              //      -"-         SIL
    sil_type_t    fatsv_emitted_sil_type;         //      -"-         SIL supplement
    unsigned      fatsv_emitted_nic_baro;         //      -"-         NICbaro
    emergency_t   fatsv_emitted_emergency;        //      -"-         emergency/priority status

    uint64_t      fatsv_last_emitted;             // time (millis) aircraft was last FA emitted
    uint64_t      fatsv_last_force_emit;          // time (millis) we last emitted only-on-change data

    struct aircraft *next;        // Next aircraft in our linked list

    struct modesMessage first_message;  // A copy of the first message we received for this aircraft.
>>>>>>> 0b9f7e4c
};

/* Mode A/C tracking is done separately, not via the aircraft list,
 * and via a flat array rather than a list since there are only 4k possible values
 * (nb: we ignore the ident/SPI bit when tracking)
 */
extern uint32_t modeAC_count[4096];
extern uint32_t modeAC_match[4096];
extern uint32_t modeAC_age[4096];

/* is this bit of data valid? */
static inline int trackDataValid(const data_validity *v)
{
    return (v->source != SOURCE_INVALID && messageNow() < v->expires);
}

/* is this bit of data fresh? */
static inline int trackDataFresh(const data_validity *v)
{
    return (v->source != SOURCE_INVALID && messageNow() < v->stale);
}

/* what's the age of this data, in milliseconds? */
static inline uint64_t trackDataAge(const data_validity *v)
{
    if (v->source == SOURCE_INVALID)
        return ~(uint64_t)0;
    if (v->updated >= messageNow())
        return 0;
    return (messageNow() - v->updated);
}

/* Update aircraft state from data in the provided mesage.
 * Return the tracked aircraft.
 */
struct modesMessage;
struct aircraft *trackUpdateFromMessage(struct modesMessage *mm);

/* Call periodically */
void trackPeriodicUpdate();

/* Convert from a (hex) mode A value to a 0-4095 index */
static inline unsigned modeAToIndex(unsigned modeA)
{
    return (modeA & 0x0007) | ((modeA & 0x0070) >> 1) | ((modeA & 0x0700) >> 2) | ((modeA & 0x7000) >> 3);
}

/* Convert from a 0-4095 index to a (hex) mode A value */
static inline unsigned indexToModeA(unsigned index)
{
    return (index & 0007) | ((index & 0070) << 1) | ((index & 0700) << 2) | ((index & 07000) << 3);
}

#endif<|MERGE_RESOLUTION|>--- conflicted
+++ resolved
@@ -71,249 +71,158 @@
 //  fresh: data is valid. Updates from a less reliable source are not accepted.
 //  stale: data is valid. Updates from a less reliable source are accepted.
 //  expired: data is not valid.
-typedef struct {
-<<<<<<< HEAD
-    uint64_t updated;      /* when it arrived */
-    uint64_t stale;        /* when it will become stale */
-    uint64_t expires;      /* when it will expire */
-    datasource_t source;   /* where the data came from */
-    uint32_t padding;      /* size padding 4 bytes */
-=======
-    uint64_t stale_interval;  /* how long after an update until the data is stale */
-    uint64_t expire_interval; /* how long after an update until the data expires */
-
-    datasource_t source;     /* where the data came from */
-    uint64_t updated;        /* when it arrived */
-    uint64_t stale;          /* when it goes stale */
-    uint64_t expires;        /* when it expires */
->>>>>>> 0b9f7e4c
+
+typedef struct
+{
+  uint64_t stale_interval; /* how long after an update until the data is stale */
+  uint64_t expire_interval; /* how long after an update until the data expires */
+  uint64_t updated; /* when it arrived */
+  uint64_t stale; /* when it goes stale */
+  uint64_t expires; /* when it expires */
+  datasource_t source; /* where the data came from */  
+  uint32_t padding;
 } data_validity;
 
 /* Structure used to describe the state of one tracked aircraft */
-struct aircraft {
-    uint32_t      addr;           // ICAO address
-    addrtype_t    addrtype;       // highest priority address type seen for this aircraft
-    uint64_t      seen;           // Time (millis) at which the last packet was received
-    double        signalLevel[8]; // Last 8 Signal Amplitudes
-    long          messages;       // Number of Mode S messages received
-    int           signalNext;     // next index of signalLevel to use
-    int           altitude_gnss;  // Altitude (GNSS)
-    int           altitude;       // Altitude (Baro)
-    int           gnss_delta;     // Difference between GNSS and Baro altitudes
-    unsigned      speed;
-    unsigned      speed_ias;
-    unsigned      speed_tas;
-    unsigned      heading;          // Heading (OK it's really the track)
-    unsigned      heading_magnetic; // Heading
-    int           vert_rate;      // Vertical rate
-    unsigned      squawk;         // Squawk
-    unsigned      category;       // Aircraft category A0 - D7 encoded as a single hex byte
-    altitude_source_t vert_rate_source;
-    airground_t   airground;      // air/ground status
-    cpr_type_t    cpr_odd_type;
-    unsigned      cpr_odd_lat;
-    unsigned      cpr_odd_lon;
-    unsigned      cpr_odd_nuc;    
-    unsigned      cpr_even_lat;
-    unsigned      cpr_even_lon;
-    unsigned      cpr_even_nuc;    
-    cpr_type_t    cpr_even_type;
-    unsigned      pos_nuc;        // NUCp of last computed position    
-#if !defined(__arm__)    
-    uint32_t      padding1;
-#endif
-    data_validity callsign_valid;
-<<<<<<< HEAD
-    data_validity altitude_valid;
-    data_validity altitude_gnss_valid;
-    data_validity gnss_delta_valid;
-    data_validity speed_valid;
-    data_validity speed_ias_valid;
-    data_validity speed_tas_valid;
-    data_validity heading_valid;
-    data_validity heading_magnetic_valid;
-    data_validity vert_rate_valid;
-    data_validity squawk_valid;
-    data_validity category_valid;
-    data_validity airground_valid;
-    data_validity cpr_odd_valid;        // Last seen even CPR message
-    data_validity cpr_even_valid;       // Last seen odd CPR message
-    data_validity position_valid; 
-    double        lat, lon;       // Coordinated obtained from CPR encoded data
-    int           modeA_hit;   // did our squawk match a possible mode A reply in the last check period?
-    int           modeC_hit;   // did our altitude match a possible mode C reply in the last check period?
-    int           fatsv_emitted_altitude;         // last FA emitted altitude
-    int           fatsv_emitted_altitude_gnss;    //      -"-         GNSS altitude
-    int           fatsv_emitted_heading;          //      -"-         true track
-    int           fatsv_emitted_heading_magnetic; //      -"-         magnetic heading
-    int           fatsv_emitted_speed;            //      -"-         groundspeed
-    int           fatsv_emitted_speed_ias;        //      -"-         IAS
-    int           fatsv_emitted_speed_tas;        //      -"-         TAS
-=======
-    char          callsign[9];     // Flight number
-
-    data_validity altitude_baro_valid;
-    int           altitude_baro;   // Altitude (Baro)
-
-    data_validity altitude_geom_valid;
-    int           altitude_geom;   // Altitude (Geometric)
-
-    data_validity geom_delta_valid;
-    int           geom_delta;      // Difference between Geometric and Baro altitudes
-
-    data_validity gs_valid;
-    float         gs;
-
-    data_validity ias_valid;
-    unsigned      ias;
-
-    data_validity tas_valid;
-    unsigned      tas;
-
-    data_validity mach_valid;
-    float         mach;
-
-    data_validity track_valid;
-    float         track;           // Ground track
-
-    data_validity track_rate_valid;
-    float         track_rate;      // Rate of change of ground track, degrees/second
-
-    data_validity roll_valid;
-    float         roll;            // Roll angle, degrees right
-
-    data_validity mag_heading_valid;
-    float         mag_heading;     // Magnetic heading
-
-    data_validity true_heading_valid;
-    float         true_heading;    // True heading
-
-    data_validity baro_rate_valid;
-    int           baro_rate;      // Vertical rate (barometric)
-
-    data_validity geom_rate_valid;
-    int           geom_rate;      // Vertical rate (geometric)
-
-    data_validity squawk_valid;
-    unsigned      squawk;         // Squawk
-
-    data_validity emergency_valid;
-    emergency_t   emergency;      // Emergency/priority status
-
-    unsigned      category;       // Aircraft category A0 - D7 encoded as a single hex byte. 00 = unset
-
-    data_validity airground_valid;
-    airground_t   airground;      // air/ground status
-
-    data_validity nav_qnh_valid;
-    float         nav_qnh;        // Altimeter setting (QNH/QFE), millibars
-
-    data_validity nav_altitude_valid;
-    unsigned      nav_altitude;    // FMS or FCU selected altitude
-
-    data_validity nav_heading_valid;
-    float         nav_heading; // target heading, degrees (0-359)
-
-    data_validity nav_modes_valid;
-    nav_modes_t   nav_modes;  // enabled modes (autopilot, vnav, etc)
-
-    data_validity cpr_odd_valid;        // Last seen even CPR message
-    cpr_type_t    cpr_odd_type;
-    unsigned      cpr_odd_lat;
-    unsigned      cpr_odd_lon;
-    unsigned      cpr_odd_nic;
-    unsigned      cpr_odd_rc;
-
-    data_validity cpr_even_valid;       // Last seen odd CPR message
-    cpr_type_t    cpr_even_type;
-    unsigned      cpr_even_lat;
-    unsigned      cpr_even_lon;
-    unsigned      cpr_even_nic;
-    unsigned      cpr_even_rc;
-
-    data_validity position_valid;
-    double        lat, lon;       // Coordinated obtained from CPR encoded data
-    unsigned      pos_nic;        // NIC of last computed position
-    unsigned      pos_rc;         // Rc of last computed position
-
-    // data extracted from opstatus etc
-    int           adsb_version;   // ADS-B version (from ADS-B operational status); -1 means no ADS-B messages seen
-    heading_type_t adsb_hrd;      // Heading Reference Direction setting (from ADS-B operational status)
-    heading_type_t adsb_tah;      // Track Angle / Heading setting (from ADS-B operational status)
-
-    data_validity nic_a_valid;
-    data_validity nic_c_valid;
-    data_validity nic_baro_valid;
-    data_validity nac_p_valid;
-    data_validity nac_v_valid;
-    data_validity sil_valid;
-    data_validity gva_valid;
-    data_validity sda_valid;
-
-    unsigned      nic_a : 1;      // NIC supplement A from opstatus
-    unsigned      nic_c : 1;      // NIC supplement C from opstatus
-    unsigned      nic_baro : 1;   // NIC baro supplement from TSS or opstatus
-    unsigned      nac_p : 4;      // NACp from TSS or opstatus
-    unsigned      nac_v : 3;      // NACv from airborne velocity or opstatus
-    unsigned      sil : 2;        // SIL from TSS or opstatus
-    sil_type_t    sil_type;       // SIL supplement from TSS or opstatus
-    unsigned      gva : 2;        // GVA from opstatus
-    unsigned      sda : 2;        // SDA from opstatus
-
-    int           modeA_hit;   // did our squawk match a possible mode A reply in the last check period?
-    int           modeC_hit;   // did our altitude match a possible mode C reply in the last check period?
-
-    int           fatsv_emitted_altitude_baro;    // last FA emitted altitude
-    int           fatsv_emitted_altitude_geom;    //      -"-         GNSS altitude
-    int           fatsv_emitted_baro_rate;        //      -"-         barometric rate
-    int           fatsv_emitted_geom_rate;        //      -"-         geometric rate
-    float         fatsv_emitted_track;            //      -"-         true track
-    float         fatsv_emitted_track_rate;       //      -"-         track rate of change
-    float         fatsv_emitted_mag_heading;      //      -"-         magnetic heading
-    float         fatsv_emitted_true_heading;     //      -"-         true heading
-    float         fatsv_emitted_roll;             //      -"-         roll angle
-    float         fatsv_emitted_gs;               //      -"-         groundspeed
-    unsigned      fatsv_emitted_ias;              //      -"-         IAS
-    unsigned      fatsv_emitted_tas;              //      -"-         TAS
-    float         fatsv_emitted_mach;             //      -"-         Mach number
->>>>>>> 0b9f7e4c
-    airground_t   fatsv_emitted_airground;        //      -"-         air/ground state
-    unsigned      fatsv_emitted_nav_altitude;     //      -"-         target altitude
-    float         fatsv_emitted_nav_heading;      //      -"-         target heading
-    nav_modes_t   fatsv_emitted_nav_modes;        //      -"-         enabled navigation modes
-    float         fatsv_emitted_nav_qnh;          //      -"-         altimeter setting
-    unsigned char fatsv_emitted_bds_10[7];        //      -"-         BDS 1,0 message
-    unsigned char fatsv_emitted_bds_30[7];        //      -"-         BDS 3,0 message
-    unsigned char fatsv_emitted_es_status[7];     //      -"-         ES operational status message
-    unsigned char fatsv_emitted_es_acas_ra[7];    //      -"-         ES ACAS RA report message
-<<<<<<< HEAD
-    char          callsign[9];     // Flight number
-#if !defined(__arm__)
-    uint32_t      padding2;
-#endif
-    struct aircraft *next; // Next aircraft in our linked list
-    uint64_t      fatsv_last_emitted; // time (millis) aircraft was last FA emitted
-    struct modesMessage first_message; // A copy of the first message we received for this aircraft.
-=======
-    char          fatsv_emitted_callsign[9];      //      -"-         callsign
-    addrtype_t    fatsv_emitted_addrtype;         //      -"-         address type (assumed ADSB_ICAO initially)
-    int           fatsv_emitted_adsb_version;     //      -"-         ADS-B version (assumed non-ADS-B initially)
-    unsigned      fatsv_emitted_category;         //      -"-         ADS-B emitter category (assumed A0 initially)
-    unsigned      fatsv_emitted_squawk;           //      -"-         squawk
-    unsigned      fatsv_emitted_nac_p;            //      -"-         NACp
-    unsigned      fatsv_emitted_nac_v;            //      -"-         NACv
-    unsigned      fatsv_emitted_sil;              //      -"-         SIL
-    sil_type_t    fatsv_emitted_sil_type;         //      -"-         SIL supplement
-    unsigned      fatsv_emitted_nic_baro;         //      -"-         NICbaro
-    emergency_t   fatsv_emitted_emergency;        //      -"-         emergency/priority status
-
-    uint64_t      fatsv_last_emitted;             // time (millis) aircraft was last FA emitted
-    uint64_t      fatsv_last_force_emit;          // time (millis) we last emitted only-on-change data
-
-    struct aircraft *next;        // Next aircraft in our linked list
-
-    struct modesMessage first_message;  // A copy of the first message we received for this aircraft.
->>>>>>> 0b9f7e4c
+struct aircraft
+{
+  uint32_t addr; // ICAO address
+  addrtype_t addrtype; // highest priority address type seen for this aircraft
+  uint64_t seen; // Time (millis) at which the last packet was received
+  uint64_t fatsv_last_emitted; // time (millis) aircraft was last FA emitted
+  uint64_t fatsv_last_force_emit; // time (millis) we last emitted only-on-change data
+  double signalLevel[8]; // Last 8 Signal Amplitudes
+  long messages; // Number of Mode S messages received
+  int signalNext; // next index of signalLevel to use
+  int altitude_baro; // Altitude (Baro)
+  int altitude_geom; // Altitude (Geometric)
+  int geom_delta; // Difference between Geometric and Baro altitudes
+  int baro_rate; // Vertical rate (barometric)
+  int geom_rate; // Vertical rate (geometric)
+  unsigned ias;
+  unsigned tas;
+  unsigned squawk; // Squawk  
+  unsigned category; // Aircraft category A0 - D7 encoded as a single hex byte. 00 = unset  
+  unsigned nav_altitude; // FMS or FCU selected altitude
+  unsigned cpr_odd_lat;
+  unsigned cpr_odd_lon;
+  unsigned cpr_odd_nic;
+  unsigned cpr_odd_rc;
+  unsigned cpr_even_lat;
+  unsigned cpr_even_lon;
+  unsigned cpr_even_nic;
+  unsigned cpr_even_rc; 
+  
+  float nav_qnh; // Altimeter setting (QNH/QFE), millibars
+  float nav_heading; // target heading, degrees (0-359)  
+  float gs;
+  float mach;
+  float track; // Ground track
+  float track_rate; // Rate of change of ground track, degrees/second
+  float roll; // Roll angle, degrees right
+  float mag_heading; // Magnetic heading
+  float true_heading; // True heading
+  
+  data_validity callsign_valid;
+  data_validity altitude_baro_valid;
+  data_validity altitude_geom_valid;  
+  data_validity geom_delta_valid;
+  data_validity gs_valid;
+  data_validity ias_valid;
+  data_validity tas_valid;  
+  data_validity mach_valid;  
+  data_validity track_valid;  
+  data_validity track_rate_valid;  
+  data_validity roll_valid;  
+  data_validity mag_heading_valid;  
+  data_validity true_heading_valid;
+  data_validity baro_rate_valid;
+  data_validity geom_rate_valid;  
+  data_validity nic_a_valid;
+  data_validity nic_c_valid;
+  data_validity nic_baro_valid;
+  data_validity nac_p_valid;
+  data_validity nac_v_valid;
+  data_validity sil_valid;
+  data_validity gva_valid;
+  data_validity sda_valid;
+  data_validity squawk_valid;  
+  data_validity emergency_valid;
+  data_validity airground_valid;
+  data_validity nav_qnh_valid;
+  data_validity nav_altitude_valid;
+  data_validity nav_heading_valid;
+  data_validity nav_modes_valid;
+  data_validity cpr_odd_valid; // Last seen even CPR message
+  data_validity cpr_even_valid; // Last seen odd CPR message
+  data_validity position_valid;
+ 
+  char callsign[12]; // Flight number
+
+  emergency_t emergency; // Emergency/priority status
+  airground_t airground; // air/ground status
+  nav_modes_t nav_modes; // enabled modes (autopilot, vnav, etc)
+  cpr_type_t cpr_odd_type;
+  cpr_type_t cpr_even_type;
+
+  double lat, lon; // Coordinated obtained from CPR encoded data
+  unsigned pos_nic; // NIC of last computed position
+  unsigned pos_rc; // Rc of last computed position
+
+  // data extracted from opstatus etc
+  int adsb_version; // ADS-B version (from ADS-B operational status); -1 means no ADS-B messages seen
+  heading_type_t adsb_hrd; // Heading Reference Direction setting (from ADS-B operational status)
+  heading_type_t adsb_tah; // Track Angle / Heading setting (from ADS-B operational status)
+
+  unsigned nic_a : 1; // NIC supplement A from opstatus
+  unsigned nic_c : 1; // NIC supplement C from opstatus
+  unsigned nic_baro : 1; // NIC baro supplement from TSS or opstatus
+  unsigned nac_p : 4; // NACp from TSS or opstatus
+  unsigned nac_v : 3; // NACv from airborne velocity or opstatus
+  unsigned sil : 2; // SIL from TSS or opstatus
+  unsigned gva : 2; // GVA from opstatus
+  unsigned sda : 2; // SDA from opstatus
+  uint16_t padding1;
+  sil_type_t sil_type; // SIL supplement from TSS or opstatus
+  int modeA_hit; // did our squawk match a possible mode A reply in the last check period?
+  int modeC_hit; // did our altitude match a possible mode C reply in the last check period?
+
+  int fatsv_emitted_altitude_baro; // last FA emitted altitude
+  int fatsv_emitted_altitude_geom; //      -"-         GNSS altitude
+  int fatsv_emitted_baro_rate; //      -"-         barometric rate
+  int fatsv_emitted_geom_rate; //      -"-         geometric rate
+  float fatsv_emitted_track; //      -"-         true track
+  float fatsv_emitted_track_rate; //      -"-         track rate of change
+  float fatsv_emitted_mag_heading; //      -"-         magnetic heading
+  float fatsv_emitted_true_heading; //      -"-         true heading
+  float fatsv_emitted_roll; //      -"-         roll angle
+  float fatsv_emitted_gs; //      -"-         groundspeed
+  unsigned fatsv_emitted_ias; //      -"-         IAS
+  unsigned fatsv_emitted_tas; //      -"-         TAS
+  float fatsv_emitted_mach; //      -"-         Mach number
+  airground_t fatsv_emitted_airground; //      -"-         air/ground state
+  unsigned fatsv_emitted_nav_altitude; //      -"-         target altitude
+  float fatsv_emitted_nav_heading; //      -"-         target heading
+  nav_modes_t fatsv_emitted_nav_modes; //      -"-         enabled navigation modes
+  float fatsv_emitted_nav_qnh; //      -"-         altimeter setting
+  unsigned char fatsv_emitted_bds_10[7]; //      -"-         BDS 1,0 message
+  unsigned char fatsv_emitted_bds_30[7]; //      -"-         BDS 3,0 message
+  unsigned char fatsv_emitted_es_status[7]; //      -"-         ES operational status message
+  unsigned char fatsv_emitted_es_acas_ra[7]; //      -"-         ES ACAS RA report message
+  char fatsv_emitted_callsign[12]; //      -"-         callsign
+  addrtype_t fatsv_emitted_addrtype; //      -"-         address type (assumed ADSB_ICAO initially)
+  int fatsv_emitted_adsb_version; //      -"-         ADS-B version (assumed non-ADS-B initially)
+  unsigned fatsv_emitted_category; //      -"-         ADS-B emitter category (assumed A0 initially)
+  unsigned fatsv_emitted_squawk; //      -"-         squawk
+  unsigned fatsv_emitted_nac_p; //      -"-         NACp
+  unsigned fatsv_emitted_nac_v; //      -"-         NACv
+  unsigned fatsv_emitted_sil; //      -"-         SIL
+  sil_type_t fatsv_emitted_sil_type; //      -"-         SIL supplement
+  unsigned fatsv_emitted_nic_baro; //      -"-         NICbaro
+  emergency_t fatsv_emitted_emergency; //      -"-         emergency/priority status
+  uint32_t padding2;
+  struct modesMessage first_message; // A copy of the first message we received for this aircraft.
+  struct aircraft *next; // Next aircraft in our linked list  
 };
 
 /* Mode A/C tracking is done separately, not via the aircraft list,
@@ -325,46 +234,51 @@
 extern uint32_t modeAC_age[4096];
 
 /* is this bit of data valid? */
-static inline int trackDataValid(const data_validity *v)
-{
-    return (v->source != SOURCE_INVALID && messageNow() < v->expires);
+static inline int
+trackDataValid (const data_validity *v)
+{
+  return (v->source != SOURCE_INVALID && messageNow () < v->expires);
 }
 
 /* is this bit of data fresh? */
-static inline int trackDataFresh(const data_validity *v)
-{
-    return (v->source != SOURCE_INVALID && messageNow() < v->stale);
+static inline int
+trackDataFresh (const data_validity *v)
+{
+  return (v->source != SOURCE_INVALID && messageNow () < v->stale);
 }
 
 /* what's the age of this data, in milliseconds? */
-static inline uint64_t trackDataAge(const data_validity *v)
-{
-    if (v->source == SOURCE_INVALID)
-        return ~(uint64_t)0;
-    if (v->updated >= messageNow())
-        return 0;
-    return (messageNow() - v->updated);
+static inline uint64_t
+trackDataAge (const data_validity *v)
+{
+  if (v->source == SOURCE_INVALID)
+    return ~(uint64_t) 0;
+  if (v->updated >= messageNow ())
+    return 0;
+  return (messageNow () - v->updated);
 }
 
 /* Update aircraft state from data in the provided mesage.
  * Return the tracked aircraft.
  */
 struct modesMessage;
-struct aircraft *trackUpdateFromMessage(struct modesMessage *mm);
+struct aircraft *trackUpdateFromMessage (struct modesMessage *mm);
 
 /* Call periodically */
-void trackPeriodicUpdate();
+void trackPeriodicUpdate ();
 
 /* Convert from a (hex) mode A value to a 0-4095 index */
-static inline unsigned modeAToIndex(unsigned modeA)
-{
-    return (modeA & 0x0007) | ((modeA & 0x0070) >> 1) | ((modeA & 0x0700) >> 2) | ((modeA & 0x7000) >> 3);
+static inline unsigned
+modeAToIndex (unsigned modeA)
+{
+  return (modeA & 0x0007) | ((modeA & 0x0070) >> 1) | ((modeA & 0x0700) >> 2) | ((modeA & 0x7000) >> 3);
 }
 
 /* Convert from a 0-4095 index to a (hex) mode A value */
-static inline unsigned indexToModeA(unsigned index)
-{
-    return (index & 0007) | ((index & 0070) << 1) | ((index & 0700) << 2) | ((index & 07000) << 3);
+static inline unsigned
+indexToModeA (unsigned index)
+{
+  return (index & 0007) | ((index & 0070) << 1) | ((index & 0700) << 2) | ((index & 07000) << 3);
 }
 
 #endif