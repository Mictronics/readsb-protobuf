# dump1090-fa Mictronics

This is a fork of [dump1090-fa](https://github.com/flightaware/dump1090)
customized for use within [FlightAware](http://flightaware.com)'s
[PiAware](http://flightaware.com/adsb/piaware) software.

## Modifications:

* Hover label over aircrafts on map. Mod by Al Kissack. See https://github.com/alkissack/Dump1090-OpenLayers3-html
* Additional map layers. Mod by Al Kissack.
* Allow highlighting of filtered aircrafts instead of removing them from list.
* Added advanced filter option using VRS style menu.
* Use already included jQuery-UI to make space saving sidebar for maximum aircraft list.
* Link columns removed in aircraft table.
* Additional column to indicate civil or military aircraft (requires special database).
* Additional row color alert in case of interesting aircraft (requires special database).
* Detailed aircraft model in selected block (requires special database).
* Additional special squawks used in Germany. (Rettungshubschrauber, Bundespolizei etc.)
* Additional aircraft operator database. Aircraft operator will be shown in selected block
  and as flight ident tooltip in table.
* Added basic support for feeding a single push server like VRS
* Fixed memory leaks on exit
* Optimized structure memory layout for minimum padding.

:exclamation: **This branch is using browsers indexed database for aircraft meta data storage. The database
is loaded from server on version change, when empty or doesn't exists.**

**Your browser may not support indexed database if it's disabled or you are browsing in private mode.
To enable support in Firefox: Open URL 'about:config' search 'dom.indexedDB.enabled' set to 'true'.**

Tested in:
- Firefox v51 (Win7)
- Firefox v45.7 ESR (Debian)
- Chrome v57.0 (Debian)
- Chrome v56.0 (Android)
- Android Browser v4.0.30
- GNU IceCat v45.6 (Android)

*Note: In Android pre-loading the database takes a minute or two, so be patient. Don't stop the script.*

To speed up JSON loading you may add "application/json" to compress.filetype in /etc/lighttpd/lighttpd.conf:
`compress.filetype = ( "application/javascript", "text/css", "text/html", "text/plain", "application/json" )`
Don't forget to restart lighttpd or force-reload the configuration.

## Screenshots

<table>
    <tr>
        <td>
            <img alt="highlighting" src="docs/screenshots/highlighting.png">
        </td>
        <td>
            <img alt="hover label" src="docs/screenshots/hover_label.png">
        </td>
    </tr>
    <tr>
        <td>
            <img alt="filter 1" src="docs/screenshots/filter_1.png">
        </td>
        <td>
            <img alt="filter 2" src="docs/screenshots/filter_2.png">
        </td>
    </tr>
    <tr>
        <td>
            <img alt="mod 1" src="docs/screenshots/dump1090-fa_mod1.png">
        </td>
        <td>
            <img alt="mod 2" src="docs/screenshots/dump1090-fa_mod2.png">
        </td>
    </tr>
    <tr>
        <td>
            <img alt="mod 4" src="docs/screenshots/dump1090-fa_mod4.png">
        </td>
        <td>
            <img alt="mod 5" src="docs/screenshots/dump1090-fa_mod5.png">
        </td>
    </tr>
    <tr>
        <td>
            <img alt="sidebar 2" src="docs/screenshots/sidebar_1.png">
<<<<<<< HEAD
=======
        </td>
        <td>
            <img alt="sidebar 3" src="docs/screenshots/sidebar_2.png">
>>>>>>> 746320c4
        </td>
    </tr>
    <tr>
        <td>
<<<<<<< HEAD
            <img alt="sidebar 3" src="docs/screenshots/sidebar_2.png">
        </td>
    </tr>
    <tr>
        <td>
=======
>>>>>>> 746320c4
            <img alt="sidebar 1" src="docs/screenshots/sidebar_3.png">
        </td>
    </tr>
</table>

## Push server support

dump1090-fa tries to connect to a listening server, like a VRS push server.

For example feeding VRS at adsbexchange.com use the new parameters:
--net-push-address feed.adsbexchange.com --net-push-port 30005 --net-push-beast

## dump1090-fa Debian/Raspbian packages

It is designed to build as a Debian package.

## Building under jessie

### Dependencies - bladeRF

You will need a build of libbladeRF. You can build packages from source:

$ git clone https://github.com/Nuand/bladeRF.git
$ cd bladeRF
$ dpkg-buildpackage -b

Or Nuand has some build/install instructions including an Ubuntu PPA
at https://github.com/Nuand/bladeRF/wiki/Getting-Started:-Linux

Or FlightAware provides armhf packages as part of the piaware repository;
see https://flightaware.com/adsb/piaware/install

### Dependencies - rtlsdr

This is packaged with jessie. "sudo apt-get install librtlsdr-dev"

### Actually building it

Nothing special, just build it ("dpkg-buildpackage -b")

## Building under wheezy

First run "prepare-wheezy-tree.sh". This will create a package tree in
package-wheezy/. Build in there ("dpkg-buildpackage -b")

The wheezy build does not include bladeRF support.

## Building manually

You can probably just run "make" after installing the required dependencies.
Binaries are built in the source directory; you will need to arrange to
install them (and a method for starting them) yourself.

"make BLADERF=no" will disable bladeRF support and remove the dependency on
libbladeRF.

"make RTLSDR=no" will disable rtl-sdr support and remove the dependency on
librtlsdr.<|MERGE_RESOLUTION|>--- conflicted
+++ resolved
@@ -79,26 +79,15 @@
     </tr>
     <tr>
         <td>
-            <img alt="sidebar 2" src="docs/screenshots/sidebar_1.png">
-<<<<<<< HEAD
-=======
+            <img alt="sidebar 1" src="docs/screenshots/sidebar_1.png">
         </td>
         <td>
-            <img alt="sidebar 3" src="docs/screenshots/sidebar_2.png">
->>>>>>> 746320c4
+            <img alt="sidebar 2" src="docs/screenshots/sidebar_2.png">
         </td>
     </tr>
     <tr>
         <td>
-<<<<<<< HEAD
-            <img alt="sidebar 3" src="docs/screenshots/sidebar_2.png">
-        </td>
-    </tr>
-    <tr>
-        <td>
-=======
->>>>>>> 746320c4
-            <img alt="sidebar 1" src="docs/screenshots/sidebar_3.png">
+            <img alt="sidebar 3" src="docs/screenshots/sidebar_3.png">
         </td>
     </tr>
 </table>
