--- conflicted
+++ resolved
@@ -1408,15 +1408,11 @@
 
     // Initialize drop-down
     var unitsSelector = $("#units_selector");
-<<<<<<< HEAD
-    unitsSelector.val(displayUnits);
-=======
     unitsSelector.selectmenu({
         width: 150
     });
     unitsSelector.val(MapSettings.DisplayUnits);
     unitsSelector.selectmenu("refresh");
->>>>>>> 86a83685
     unitsSelector.on("selectmenuclose", onDisplayUnitsChanged);
 }
 
