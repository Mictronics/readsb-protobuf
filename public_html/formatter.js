--- conflicted
+++ resolved
@@ -2,15 +2,11 @@
 "use strict";
 
 var NBSP = '\u00a0';
-var DEGREES = '\u00b0'
+var DEGREES = '\u00b0';
 var UP_TRIANGLE = '\u25b2'; // U+25B2 BLACK UP-POINTING TRIANGLE
 var DOWN_TRIANGLE = '\u25bc'; // U+25BC BLACK DOWN-POINTING TRIANGLE
 
-<<<<<<< HEAD
-var TrackDirections = ["North", "Northeast", "East", "Southeast", "South", "Southwest", "West", "Northwest"];
-=======
-var TrackDirections = ["North","NE","East","SE","South","SW","West","NW"];
->>>>>>> 0b9f7e4c
+var TrackDirections = ["North", "NE", "East", "SE", "South", "SW", "West", "NW"];
 
 var UnitLabels = {
     'altitude': {metric: "m", imperial: "ft", nautical: "ft"},
@@ -31,19 +27,11 @@
 
 // track in degrees (0..359)
 function format_track_brief(track) {
-<<<<<<< HEAD
     if (track === null) {
         return "";
     }
 
-    return Math.round(track);
-=======
-	if (track === null){
-		return "";
-	}
-	
-	return Math.round(track) + DEGREES;
->>>>>>> 0b9f7e4c
+    return Math.round(track) + DEGREES;
 }
 
 // track in degrees (0..359)
@@ -58,14 +46,9 @@
 
 // alt in feet
 function format_altitude_brief(alt, vr, displayUnits) {
-<<<<<<< HEAD
     var alt_text;
 
-    if (alt === null) {
-        return "";
-    } else if (alt === "ground") {
-        return "ground";
-    }
+    alt_text = Math.round(convert_altitude(alt, displayUnits)).toLocaleString() + NBSP;
 
     alt_text = Math.round(convert_altitude(alt, displayUnits)) + NBSP;
 
@@ -81,47 +64,15 @@
     verticalRateTriangle += "</span>"
 
     return alt_text + verticalRateTriangle;
-=======
-	var alt_text;
-	
-	if (alt === null){
-		return "";
-	} else if (alt === "ground"){
-		return "ground";
-	}
-
-	alt_text = Math.round(convert_altitude(alt, displayUnits)).toLocaleString() + NBSP;
-
-	// Vertical Rate Triangle
-	var verticalRateTriangle = "<span class=\"verticalRateTriangle\">";
-	if (vr > 128){
-		verticalRateTriangle += UP_TRIANGLE;
-	} else if (vr < -128){
-		verticalRateTriangle += DOWN_TRIANGLE;
-	} else {
-		verticalRateTriangle += NBSP;
-	}
-	verticalRateTriangle += "</span>"
-
-	return alt_text + verticalRateTriangle;
->>>>>>> 0b9f7e4c
 }
 
 // alt in feet
 function format_altitude_long(alt, vr, displayUnits) {
     var alt_text = "";
 
-    if (alt === null) {
-        return "n/a";
-    } else if (alt === "ground") {
-        return "on ground";
-    }
-
-<<<<<<< HEAD
+    alt_text = Math.round(convert_altitude(alt, displayUnits)).toLocaleString() + NBSP + get_unit_label("altitude", displayUnits);
+
     alt_text = Math.round(convert_altitude(alt, displayUnits)) + NBSP + get_unit_label("altitude", displayUnits);
-=======
-	alt_text = Math.round(convert_altitude(alt, displayUnits)).toLocaleString() + NBSP + get_unit_label("altitude", displayUnits);
->>>>>>> 0b9f7e4c
 
     if (vr > 128) {
         return UP_TRIANGLE + NBSP + alt_text;
@@ -182,25 +133,16 @@
 }
 
 // dist in meters
-<<<<<<< HEAD
-function format_distance_long(dist, displayUnits) {
+function format_distance_long(dist, displayUnits, fixed) {
     if (dist === null) {
         return "n/a";
     }
 
-    var dist_text = convert_distance(dist, displayUnits).toFixed(1) + NBSP + get_unit_label("distance", displayUnits);
-=======
-function format_distance_long(dist, displayUnits, fixed) {
-	if (dist === null) {
-		return "n/a";
-	}
-
-	if (typeof fixed === 'undefined') {
-		fixed = 1;
-	}
-
-	var dist_text = convert_distance(dist, displayUnits).toFixed(fixed) + NBSP + get_unit_label("distance", displayUnits);
->>>>>>> 0b9f7e4c
+    if (typeof fixed === 'undefined') {
+        fixed = 1;
+    }
+
+    var dist_text = convert_distance(dist, displayUnits).toFixed(fixed) + NBSP + get_unit_label("distance", displayUnits);
 
     return dist_text;
 }
