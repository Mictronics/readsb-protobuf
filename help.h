// Part of readsb, a Mode-S/ADSB/TIS message decoder.
//
// help.h: main program help header
//
// Copyright (c) 2019 Michael Wolf <michael@mictronics.de>
//
// This file is free software: you can redistribute it and/or modify
// it under the terms of the GNU General Public License as published by
// the Free Software Foundation, either version 3 of the License, or
// any later version.
//
// This file is distributed in the hope that it will be useful, but
// WITHOUT ANY WARRANTY; without even the implied warranty of
// MERCHANTABILITY or FITNESS FOR A PARTICULAR PURPOSE.  See the GNU
// General Public License for more details.
//
// You should have received a copy of the GNU General Public License
// along with this program.  If not, see <http://www.gnu.org/licenses/>.

#ifndef HELP_H
#define HELP_H

#include <argp.h>
const char *argp_program_bug_address = "Michael Wolf <michael@mictronics.de>";
static error_t parse_opt (int key, char *arg, struct argp_state *state);

static struct argp_option options[] =
{
    {0,0,0,0, "General options:", 1},
#if defined(READSB) || defined(VIEWADSB)
    {"lat", OptLat, "<lat>", 0, "Reference/receiver surface latitude", 1},
    {"lon", OptLon, "<lon>", 0, "Reference/receiver surface longitude", 1},
    {"no-interactive", OptNoInteractive, 0, 0, "Disable interactive mode, print to stdout", 1},
    {"interactive-ttl", OptInteractiveTTL, "<sec>", 0, "Remove from list if idle for <sec> (default: 60)", 1},
    {"modeac", OptModeAc, 0, 0, "Enable decoding of SSR Modes 3/A & 3/C", 1},
    {"max-range", OptMaxRange, "<dist>", 0, "Absolute maximum range for position decoding (in nm, default: 300)", 1},
    {"fix", OptFix, 0, 0, "Enable CRC single-bit error correction (default)", 1},
    {"no-fix", OptNoFix, 0, 0, "Disable CRC single-bit error correction", 1},
    {"no-crc-check", OptNoCrcCheck, 0, 0, "Disable messages with invalid CRC (discouraged)", 1},
    {"metric", OptMetric, 0, 0, "Use metric units", 1},
    {"show-only", OptShowOnly, "<addr>", 0, "Show only messages by given ICAO on stdout", 1},
    #ifdef ALLOW_AGGRESSIVE
        {"aggressive", OptAggressive, 0, 0, "Enable two-bit CRC error correction", 1},
    #else
        {"aggressive", OptAggressive, 0, OPTION_HIDDEN, "Enable two-bit CRC error correction", 1},
    #endif
#endif
<<<<<<< HEAD
#if defined(READSB)
    {"device-type", OptDeviceType, "<type>", 0, "Select SDR type", 1},
=======
#if defined(DUMP1090)
    {"device-type", OptDeviceType, "<type>", 0, "Select SDR type [rtlsdr|bladerf|ubladerf|plutosdr|modesbeast|gns5894|ifile|none]", 1},
>>>>>>> 2ef9b177
    {"gain", OptGain, "<db>", 0, "Set gain (default: max gain. Use -10 for auto-gain)", 1},
    {"freq", OptFreq, "<hz>", 0, "Set frequency (default: 1090 MHz)", 1},
    {"interactive", OptInteractive, 0, 0, "Interactive mode refreshing data on screen. Implies --throttle", 1},
    {"raw", OptRaw, 0, 0, "Show only messages hex values", 1},
    {"no-modeac-auto", OptNoModeAcAuto, 0, 0, "Don't enable Mode A/C if requested by a Beast connection", 1},
    {"forward-mlat", OptForwardMlat, 0, 0, "Allow forwarding of received mlat results to output ports", 1},
    {"mlat", OptMlat, 0, 0, "Display raw messages in Beast ASCII mode", 1},
    {"stats", OptStats, 0, 0, "With --ifile print stats at exit. No other output", 1},
    {"stats-range", OptStatsRange, 0, 0, "Collect/show range histogram", 1},
    {"stats-every", OptStatsEvery, "<sec>", 0, "Show and reset stats every <sec> seconds", 1},
    {"onlyaddr", OptOnlyAddr, 0, 0, "Show only ICAO addresses", 1},
    {"gnss", OptGnss, 0, 0, "Show altitudes as GNSS when available", 1},
    {"snip", OptSnip, "<level>", 0, "Strip IQ file removing samples < level", 1},
    {"debug", OptDebug, "<flags>", 0, "Debug mode (verbose), see flags below", 1},
    {"quiet", OptQuiet, 0, 0, "Disable output. Use for daemon applications", 1},
    {"dcfilter", OptDcFilter, 0, 0, "Apply a 1Hz DC filter to input data (requires more CPU)", 1},
    {"enable-biastee", OptBiasTee, 0, 0, "Enable bias tee on supporting interfaces (default: disabled)", 1},
    #ifndef _WIN32
        {"write-json", OptJsonDir, "<dir>", 0, "Periodically write json output to <dir> (for external webserver)", 1},
        {"write-json-every", OptJsonTime, "<t>", 0, "Write json output every t seconds (default 1)", 1},
        {"json-location-accuracy", OptJsonLocAcc , "<n>", 0, "Accuracy of receiver location in json metadata: 0=no location, 1=approximate, 2=exact", 1},
    #endif
#endif
    {0,0,0,0, "Network options:", 2},
#if defined(READSB) || defined(VIEWADSB)
    {"net-bind-address", OptNetBindAddr, "<ip>", 0, "IP address to bind to (default: Any; Use 127.0.0.1 for private)", 2},
    {"net-bo-port", OptNetBoPorts, "<ports>", 0, "TCP Beast output listen ports (default: 30005)", 2},
#endif
#if defined(READSB)
    {"net", OptNet, 0, 0, "Enable networking", 2},
    {"net-only", OptNetOnly, 0, 0, "Enable just networking, no RTL device or file used", 2},
    {"net-ri-port", OptNetRiPorts, "<ports>", 0, "TCP raw input listen ports  (default: 30001)", 2},
    {"net-ro-port", OptNetRoPorts, "<ports>", 0, "TCP raw output listen ports (default: 30002)", 2},
    {"net-sbs-port", OptNetSbsPorts, "<ports>", 0, "TCP BaseStation output listen ports (default: 30003)", 2},
    {"net-bi-port", OptNetBiPorts, "<ports>", 0, "TCP Beast input listen ports  (default: 30004,30104)", 2},
    {"net-ro-size", OptNetRoSize, "<size>", 0, "TCP output minimum size (default: 0)", 2},
    {"net-ro-interval", OptNetRoIntervall, "<rate>", 0, "TCP output memory flush rate in seconds (default: 0)", 2},
    {"net-push-address", OptNetPushAddr, "<ip>", 0, "IP address of a push server (default: 0)", 2},
    {"net-push-port", OptNetPushPort, "<port>", 0, "TCP port of the push server (default: 0)", 2},
    {"net-push-raw", OptNetPushRaw, 0, 0, "Push server forward raw data (default)", 2},
    {"net-push-beast", OptNetPushBeast, 0, 0, "Push server forward beast data", 2},
    {"net-push-sbs", OptNetPushSbs, 0, 0, "Push server forward basestation data", 2},
    {"net-push-delay", OptNetPushDelay, "<seconds>", 0, "Push server re-connection delay (default: 30)", 2},
    {"net-heartbeat", OptNetHeartbeat, "<rate>", 0, "TCP heartbeat rate in seconds (default: 60 sec; 0 to disable)", 2},
    {"net-buffer", OptNetBuffer, "<n>", 0, "TCP buffer size 64Kb * (2^n) (default: n=0, 64Kb)", 2},
    {"net-verbatim", OptNetVerbatim, 0, 0, "Forward messages unchanged", 2},
    #ifdef ENABLE_RTLSDR
        {0,0,0,0, "RTL-SDR options:", 3},
        {0,0,0, OPTION_DOC, "use with --device-type rtlsdr", 3},
        {"device", OptDevice, "<index|serial>", 0, "Select device by index or serial number", 3},
        {"enable-agc", OptRtlSdrEnableAgc, 0, 0, "Enable digital AGC (not tuner AGC!)", 3},
        {"ppm", OptRtlSdrPpm, "<correction>", 0, "Set oscillator frequency correction in PPM", 3},
    #endif
    #ifdef ENABLE_BLADERF
        {0,0,0,0, "BladeRF options:", 4},
        {0,0,0, OPTION_DOC, "use with --device-type bladerf", 4},
        {"device", OptDevice, "<ident>",  0, "Select device by bladeRF 'device identifier'", 4},
        {"bladerf-fpga",            1001, "<path>",   0, "Use alternative FPGA bitstream ('' to disable FPGA load)", 4},
        {"bladerf-decimation",      1002, "<N>",      0, "Assume FPGA decimates by a factor of N", 4},
        {"bladerf-bandwidth",       1003, "<hz>",     0, "Set LPF bandwidth ('bypass' to bypass the LPF)", 4},
    #endif
    {0,0,0,0, "Modes-S Beast options:", 5},
    {0,0,0, OPTION_DOC, "use with --device-type modesbeast", 5},
    {0,0,0, OPTION_DOC, "Beast binary protocol and hardware handshake are always enabled.", 5},
    {"beast-serial", OptBeastSerial, "<path>", 0, "Path to Beast serial device (default /dev/ttyUSB0)", 5},
    {"beast-df1117-on", OptBeastDF1117, 0, 0, "Turn ON DF11/17-only filter", 5},
    {"beast-mlat-off", OptBeastMlatTimeOff, 0, 0, "Turn OFF MLAT time stamps", 5},
    {"beast-crc-off", OptBeastCrcOff, 0, 0, "Turn OFF CRC checking", 5},
    {"beast-df045-on", OptBeastDF045, 0, 0, "Turn ON DF0/4/5 filter", 5},
    {"beast-fec-off", OptBeastFecOff, 0, 0, "Turn OFF forward error correction", 5},
    {"beast-modeac", OptBeastModeAc, 0, 0, "Turn ON mode A/C", 5},

    {0,0,0,0, "GNS5894 options:", 6},
    {0,0,0, OPTION_DOC, "use with --device-type gns5894", 6},
    {0,0,0, OPTION_DOC, "Expects ASCII HEX protocal input.", 6},
    {"beast-serial", OptBeastSerial, "<path>", 0, "Path to GNS5894 serial device (default /dev/ttyAMA0)", 6},

    {0,0,0,0, "ifile-specific options:", 7},
    {0,0,0, OPTION_DOC, "use with --ifile", 7},
    {"ifile", OptIfileName, "<path>", 0, "Read samples from given file ('-' for stdin)", 7},
    {"iformat", OptIfileFormat, "<type>", 0, "Set sample format (UC8, SC16, SC16Q11)", 7},
    {"throttle", OptIfileThrottle, 0, 0, "Process samples at the original capture speed", 7},
    #ifdef ENABLE_PLUTOSDR
        {0,0,0,0, "ADALM-Pluto SDR options:", 8},
        {0,0,0, OPTION_DOC, "use with --device-type plutosdr", 8},
        {"pluto-uri", OptPlutoUri, "<USB uri>", 0, "Create USB context from this URI.(eg. usb:1.2.5)", 8},
        {"pluto-network", OptPlutoNetwork, "<hostname or IP>", 0, "Hostname or IP to create networks context. (default pluto.local)", 8},
    #endif
#endif
    {0,0,0,0, "Help options:", 100},
    { 0 }
};

#endif /* HELP_H */
<|MERGE_RESOLUTION|>--- conflicted
+++ resolved
@@ -1,148 +1,143 @@
-// Part of readsb, a Mode-S/ADSB/TIS message decoder.
-//
-// help.h: main program help header
-//
-// Copyright (c) 2019 Michael Wolf <michael@mictronics.de>
-//
-// This file is free software: you can redistribute it and/or modify
-// it under the terms of the GNU General Public License as published by
-// the Free Software Foundation, either version 3 of the License, or
-// any later version.
-//
-// This file is distributed in the hope that it will be useful, but
-// WITHOUT ANY WARRANTY; without even the implied warranty of
-// MERCHANTABILITY or FITNESS FOR A PARTICULAR PURPOSE.  See the GNU
-// General Public License for more details.
-//
-// You should have received a copy of the GNU General Public License
-// along with this program.  If not, see <http://www.gnu.org/licenses/>.
-
-#ifndef HELP_H
-#define HELP_H
-
-#include <argp.h>
-const char *argp_program_bug_address = "Michael Wolf <michael@mictronics.de>";
-static error_t parse_opt (int key, char *arg, struct argp_state *state);
-
-static struct argp_option options[] =
-{
-    {0,0,0,0, "General options:", 1},
-#if defined(READSB) || defined(VIEWADSB)
-    {"lat", OptLat, "<lat>", 0, "Reference/receiver surface latitude", 1},
-    {"lon", OptLon, "<lon>", 0, "Reference/receiver surface longitude", 1},
-    {"no-interactive", OptNoInteractive, 0, 0, "Disable interactive mode, print to stdout", 1},
-    {"interactive-ttl", OptInteractiveTTL, "<sec>", 0, "Remove from list if idle for <sec> (default: 60)", 1},
-    {"modeac", OptModeAc, 0, 0, "Enable decoding of SSR Modes 3/A & 3/C", 1},
-    {"max-range", OptMaxRange, "<dist>", 0, "Absolute maximum range for position decoding (in nm, default: 300)", 1},
-    {"fix", OptFix, 0, 0, "Enable CRC single-bit error correction (default)", 1},
-    {"no-fix", OptNoFix, 0, 0, "Disable CRC single-bit error correction", 1},
-    {"no-crc-check", OptNoCrcCheck, 0, 0, "Disable messages with invalid CRC (discouraged)", 1},
-    {"metric", OptMetric, 0, 0, "Use metric units", 1},
-    {"show-only", OptShowOnly, "<addr>", 0, "Show only messages by given ICAO on stdout", 1},
-    #ifdef ALLOW_AGGRESSIVE
-        {"aggressive", OptAggressive, 0, 0, "Enable two-bit CRC error correction", 1},
-    #else
-        {"aggressive", OptAggressive, 0, OPTION_HIDDEN, "Enable two-bit CRC error correction", 1},
-    #endif
-#endif
-<<<<<<< HEAD
-#if defined(READSB)
-    {"device-type", OptDeviceType, "<type>", 0, "Select SDR type", 1},
-=======
-#if defined(DUMP1090)
-    {"device-type", OptDeviceType, "<type>", 0, "Select SDR type [rtlsdr|bladerf|ubladerf|plutosdr|modesbeast|gns5894|ifile|none]", 1},
->>>>>>> 2ef9b177
-    {"gain", OptGain, "<db>", 0, "Set gain (default: max gain. Use -10 for auto-gain)", 1},
-    {"freq", OptFreq, "<hz>", 0, "Set frequency (default: 1090 MHz)", 1},
-    {"interactive", OptInteractive, 0, 0, "Interactive mode refreshing data on screen. Implies --throttle", 1},
-    {"raw", OptRaw, 0, 0, "Show only messages hex values", 1},
-    {"no-modeac-auto", OptNoModeAcAuto, 0, 0, "Don't enable Mode A/C if requested by a Beast connection", 1},
-    {"forward-mlat", OptForwardMlat, 0, 0, "Allow forwarding of received mlat results to output ports", 1},
-    {"mlat", OptMlat, 0, 0, "Display raw messages in Beast ASCII mode", 1},
-    {"stats", OptStats, 0, 0, "With --ifile print stats at exit. No other output", 1},
-    {"stats-range", OptStatsRange, 0, 0, "Collect/show range histogram", 1},
-    {"stats-every", OptStatsEvery, "<sec>", 0, "Show and reset stats every <sec> seconds", 1},
-    {"onlyaddr", OptOnlyAddr, 0, 0, "Show only ICAO addresses", 1},
-    {"gnss", OptGnss, 0, 0, "Show altitudes as GNSS when available", 1},
-    {"snip", OptSnip, "<level>", 0, "Strip IQ file removing samples < level", 1},
-    {"debug", OptDebug, "<flags>", 0, "Debug mode (verbose), see flags below", 1},
-    {"quiet", OptQuiet, 0, 0, "Disable output. Use for daemon applications", 1},
-    {"dcfilter", OptDcFilter, 0, 0, "Apply a 1Hz DC filter to input data (requires more CPU)", 1},
-    {"enable-biastee", OptBiasTee, 0, 0, "Enable bias tee on supporting interfaces (default: disabled)", 1},
-    #ifndef _WIN32
-        {"write-json", OptJsonDir, "<dir>", 0, "Periodically write json output to <dir> (for external webserver)", 1},
-        {"write-json-every", OptJsonTime, "<t>", 0, "Write json output every t seconds (default 1)", 1},
-        {"json-location-accuracy", OptJsonLocAcc , "<n>", 0, "Accuracy of receiver location in json metadata: 0=no location, 1=approximate, 2=exact", 1},
-    #endif
-#endif
-    {0,0,0,0, "Network options:", 2},
-#if defined(READSB) || defined(VIEWADSB)
-    {"net-bind-address", OptNetBindAddr, "<ip>", 0, "IP address to bind to (default: Any; Use 127.0.0.1 for private)", 2},
-    {"net-bo-port", OptNetBoPorts, "<ports>", 0, "TCP Beast output listen ports (default: 30005)", 2},
-#endif
-#if defined(READSB)
-    {"net", OptNet, 0, 0, "Enable networking", 2},
-    {"net-only", OptNetOnly, 0, 0, "Enable just networking, no RTL device or file used", 2},
-    {"net-ri-port", OptNetRiPorts, "<ports>", 0, "TCP raw input listen ports  (default: 30001)", 2},
-    {"net-ro-port", OptNetRoPorts, "<ports>", 0, "TCP raw output listen ports (default: 30002)", 2},
-    {"net-sbs-port", OptNetSbsPorts, "<ports>", 0, "TCP BaseStation output listen ports (default: 30003)", 2},
-    {"net-bi-port", OptNetBiPorts, "<ports>", 0, "TCP Beast input listen ports  (default: 30004,30104)", 2},
-    {"net-ro-size", OptNetRoSize, "<size>", 0, "TCP output minimum size (default: 0)", 2},
-    {"net-ro-interval", OptNetRoIntervall, "<rate>", 0, "TCP output memory flush rate in seconds (default: 0)", 2},
-    {"net-push-address", OptNetPushAddr, "<ip>", 0, "IP address of a push server (default: 0)", 2},
-    {"net-push-port", OptNetPushPort, "<port>", 0, "TCP port of the push server (default: 0)", 2},
-    {"net-push-raw", OptNetPushRaw, 0, 0, "Push server forward raw data (default)", 2},
-    {"net-push-beast", OptNetPushBeast, 0, 0, "Push server forward beast data", 2},
-    {"net-push-sbs", OptNetPushSbs, 0, 0, "Push server forward basestation data", 2},
-    {"net-push-delay", OptNetPushDelay, "<seconds>", 0, "Push server re-connection delay (default: 30)", 2},
-    {"net-heartbeat", OptNetHeartbeat, "<rate>", 0, "TCP heartbeat rate in seconds (default: 60 sec; 0 to disable)", 2},
-    {"net-buffer", OptNetBuffer, "<n>", 0, "TCP buffer size 64Kb * (2^n) (default: n=0, 64Kb)", 2},
-    {"net-verbatim", OptNetVerbatim, 0, 0, "Forward messages unchanged", 2},
-    #ifdef ENABLE_RTLSDR
-        {0,0,0,0, "RTL-SDR options:", 3},
-        {0,0,0, OPTION_DOC, "use with --device-type rtlsdr", 3},
-        {"device", OptDevice, "<index|serial>", 0, "Select device by index or serial number", 3},
-        {"enable-agc", OptRtlSdrEnableAgc, 0, 0, "Enable digital AGC (not tuner AGC!)", 3},
-        {"ppm", OptRtlSdrPpm, "<correction>", 0, "Set oscillator frequency correction in PPM", 3},
-    #endif
-    #ifdef ENABLE_BLADERF
-        {0,0,0,0, "BladeRF options:", 4},
-        {0,0,0, OPTION_DOC, "use with --device-type bladerf", 4},
-        {"device", OptDevice, "<ident>",  0, "Select device by bladeRF 'device identifier'", 4},
-        {"bladerf-fpga",            1001, "<path>",   0, "Use alternative FPGA bitstream ('' to disable FPGA load)", 4},
-        {"bladerf-decimation",      1002, "<N>",      0, "Assume FPGA decimates by a factor of N", 4},
-        {"bladerf-bandwidth",       1003, "<hz>",     0, "Set LPF bandwidth ('bypass' to bypass the LPF)", 4},
-    #endif
-    {0,0,0,0, "Modes-S Beast options:", 5},
-    {0,0,0, OPTION_DOC, "use with --device-type modesbeast", 5},
-    {0,0,0, OPTION_DOC, "Beast binary protocol and hardware handshake are always enabled.", 5},
-    {"beast-serial", OptBeastSerial, "<path>", 0, "Path to Beast serial device (default /dev/ttyUSB0)", 5},
-    {"beast-df1117-on", OptBeastDF1117, 0, 0, "Turn ON DF11/17-only filter", 5},
-    {"beast-mlat-off", OptBeastMlatTimeOff, 0, 0, "Turn OFF MLAT time stamps", 5},
-    {"beast-crc-off", OptBeastCrcOff, 0, 0, "Turn OFF CRC checking", 5},
-    {"beast-df045-on", OptBeastDF045, 0, 0, "Turn ON DF0/4/5 filter", 5},
-    {"beast-fec-off", OptBeastFecOff, 0, 0, "Turn OFF forward error correction", 5},
-    {"beast-modeac", OptBeastModeAc, 0, 0, "Turn ON mode A/C", 5},
-
-    {0,0,0,0, "GNS5894 options:", 6},
-    {0,0,0, OPTION_DOC, "use with --device-type gns5894", 6},
-    {0,0,0, OPTION_DOC, "Expects ASCII HEX protocal input.", 6},
-    {"beast-serial", OptBeastSerial, "<path>", 0, "Path to GNS5894 serial device (default /dev/ttyAMA0)", 6},
-
-    {0,0,0,0, "ifile-specific options:", 7},
-    {0,0,0, OPTION_DOC, "use with --ifile", 7},
-    {"ifile", OptIfileName, "<path>", 0, "Read samples from given file ('-' for stdin)", 7},
-    {"iformat", OptIfileFormat, "<type>", 0, "Set sample format (UC8, SC16, SC16Q11)", 7},
-    {"throttle", OptIfileThrottle, 0, 0, "Process samples at the original capture speed", 7},
-    #ifdef ENABLE_PLUTOSDR
-        {0,0,0,0, "ADALM-Pluto SDR options:", 8},
-        {0,0,0, OPTION_DOC, "use with --device-type plutosdr", 8},
-        {"pluto-uri", OptPlutoUri, "<USB uri>", 0, "Create USB context from this URI.(eg. usb:1.2.5)", 8},
-        {"pluto-network", OptPlutoNetwork, "<hostname or IP>", 0, "Hostname or IP to create networks context. (default pluto.local)", 8},
-    #endif
-#endif
-    {0,0,0,0, "Help options:", 100},
-    { 0 }
-};
-
-#endif /* HELP_H */
+// Part of readsb, a Mode-S/ADSB/TIS message decoder.
+//
+// help.h: main program help header
+//
+// Copyright (c) 2019 Michael Wolf <michael@mictronics.de>
+//
+// This file is free software: you can redistribute it and/or modify
+// it under the terms of the GNU General Public License as published by
+// the Free Software Foundation, either version 3 of the License, or
+// any later version.
+//
+// This file is distributed in the hope that it will be useful, but
+// WITHOUT ANY WARRANTY; without even the implied warranty of
+// MERCHANTABILITY or FITNESS FOR A PARTICULAR PURPOSE.  See the GNU
+// General Public License for more details.
+//
+// You should have received a copy of the GNU General Public License
+// along with this program.  If not, see <http://www.gnu.org/licenses/>.
+
+#ifndef HELP_H
+#define HELP_H
+
+#include <argp.h>
+const char *argp_program_bug_address = "Michael Wolf <michael@mictronics.de>";
+static error_t parse_opt (int key, char *arg, struct argp_state *state);
+
+static struct argp_option options[] =
+{
+    {0,0,0,0, "General options:", 1},
+#if defined(READSB) || defined(VIEWADSB)
+    {"lat", OptLat, "<lat>", 0, "Reference/receiver surface latitude", 1},
+    {"lon", OptLon, "<lon>", 0, "Reference/receiver surface longitude", 1},
+    {"no-interactive", OptNoInteractive, 0, 0, "Disable interactive mode, print to stdout", 1},
+    {"interactive-ttl", OptInteractiveTTL, "<sec>", 0, "Remove from list if idle for <sec> (default: 60)", 1},
+    {"modeac", OptModeAc, 0, 0, "Enable decoding of SSR Modes 3/A & 3/C", 1},
+    {"max-range", OptMaxRange, "<dist>", 0, "Absolute maximum range for position decoding (in nm, default: 300)", 1},
+    {"fix", OptFix, 0, 0, "Enable CRC single-bit error correction (default)", 1},
+    {"no-fix", OptNoFix, 0, 0, "Disable CRC single-bit error correction", 1},
+    {"no-crc-check", OptNoCrcCheck, 0, 0, "Disable messages with invalid CRC (discouraged)", 1},
+    {"metric", OptMetric, 0, 0, "Use metric units", 1},
+    {"show-only", OptShowOnly, "<addr>", 0, "Show only messages by given ICAO on stdout", 1},
+    #ifdef ALLOW_AGGRESSIVE
+        {"aggressive", OptAggressive, 0, 0, "Enable two-bit CRC error correction", 1},
+    #else
+        {"aggressive", OptAggressive, 0, OPTION_HIDDEN, "Enable two-bit CRC error correction", 1},
+    #endif
+#endif
+#if defined(READSB)
+    {"device-type", OptDeviceType, "<type>", 0, "Select SDR type", 1},
+    {"gain", OptGain, "<db>", 0, "Set gain (default: max gain. Use -10 for auto-gain)", 1},
+    {"freq", OptFreq, "<hz>", 0, "Set frequency (default: 1090 MHz)", 1},
+    {"interactive", OptInteractive, 0, 0, "Interactive mode refreshing data on screen. Implies --throttle", 1},
+    {"raw", OptRaw, 0, 0, "Show only messages hex values", 1},
+    {"no-modeac-auto", OptNoModeAcAuto, 0, 0, "Don't enable Mode A/C if requested by a Beast connection", 1},
+    {"forward-mlat", OptForwardMlat, 0, 0, "Allow forwarding of received mlat results to output ports", 1},
+    {"mlat", OptMlat, 0, 0, "Display raw messages in Beast ASCII mode", 1},
+    {"stats", OptStats, 0, 0, "With --ifile print stats at exit. No other output", 1},
+    {"stats-range", OptStatsRange, 0, 0, "Collect/show range histogram", 1},
+    {"stats-every", OptStatsEvery, "<sec>", 0, "Show and reset stats every <sec> seconds", 1},
+    {"onlyaddr", OptOnlyAddr, 0, 0, "Show only ICAO addresses", 1},
+    {"gnss", OptGnss, 0, 0, "Show altitudes as GNSS when available", 1},
+    {"snip", OptSnip, "<level>", 0, "Strip IQ file removing samples < level", 1},
+    {"debug", OptDebug, "<flags>", 0, "Debug mode (verbose), see flags below", 1},
+    {"quiet", OptQuiet, 0, 0, "Disable output. Use for daemon applications", 1},
+    {"dcfilter", OptDcFilter, 0, 0, "Apply a 1Hz DC filter to input data (requires more CPU)", 1},
+    {"enable-biastee", OptBiasTee, 0, 0, "Enable bias tee on supporting interfaces (default: disabled)", 1},
+    #ifndef _WIN32
+        {"write-json", OptJsonDir, "<dir>", 0, "Periodically write json output to <dir> (for external webserver)", 1},
+        {"write-json-every", OptJsonTime, "<t>", 0, "Write json output every t seconds (default 1)", 1},
+        {"json-location-accuracy", OptJsonLocAcc , "<n>", 0, "Accuracy of receiver location in json metadata: 0=no location, 1=approximate, 2=exact", 1},
+    #endif
+#endif
+    {0,0,0,0, "Network options:", 2},
+#if defined(READSB) || defined(VIEWADSB)
+    {"net-bind-address", OptNetBindAddr, "<ip>", 0, "IP address to bind to (default: Any; Use 127.0.0.1 for private)", 2},
+    {"net-bo-port", OptNetBoPorts, "<ports>", 0, "TCP Beast output listen ports (default: 30005)", 2},
+#endif
+#if defined(READSB)
+    {"net", OptNet, 0, 0, "Enable networking", 2},
+    {"net-only", OptNetOnly, 0, 0, "Enable just networking, no RTL device or file used", 2},
+    {"net-ri-port", OptNetRiPorts, "<ports>", 0, "TCP raw input listen ports  (default: 30001)", 2},
+    {"net-ro-port", OptNetRoPorts, "<ports>", 0, "TCP raw output listen ports (default: 30002)", 2},
+    {"net-sbs-port", OptNetSbsPorts, "<ports>", 0, "TCP BaseStation output listen ports (default: 30003)", 2},
+    {"net-bi-port", OptNetBiPorts, "<ports>", 0, "TCP Beast input listen ports  (default: 30004,30104)", 2},
+    {"net-ro-size", OptNetRoSize, "<size>", 0, "TCP output minimum size (default: 0)", 2},
+    {"net-ro-interval", OptNetRoIntervall, "<rate>", 0, "TCP output memory flush rate in seconds (default: 0)", 2},
+    {"net-push-address", OptNetPushAddr, "<ip>", 0, "IP address of a push server (default: 0)", 2},
+    {"net-push-port", OptNetPushPort, "<port>", 0, "TCP port of the push server (default: 0)", 2},
+    {"net-push-raw", OptNetPushRaw, 0, 0, "Push server forward raw data (default)", 2},
+    {"net-push-beast", OptNetPushBeast, 0, 0, "Push server forward beast data", 2},
+    {"net-push-sbs", OptNetPushSbs, 0, 0, "Push server forward basestation data", 2},
+    {"net-push-delay", OptNetPushDelay, "<seconds>", 0, "Push server re-connection delay (default: 30)", 2},
+    {"net-heartbeat", OptNetHeartbeat, "<rate>", 0, "TCP heartbeat rate in seconds (default: 60 sec; 0 to disable)", 2},
+    {"net-buffer", OptNetBuffer, "<n>", 0, "TCP buffer size 64Kb * (2^n) (default: n=0, 64Kb)", 2},
+    {"net-verbatim", OptNetVerbatim, 0, 0, "Forward messages unchanged", 2},
+    #ifdef ENABLE_RTLSDR
+        {0,0,0,0, "RTL-SDR options:", 3},
+        {0,0,0, OPTION_DOC, "use with --device-type rtlsdr", 3},
+        {"device", OptDevice, "<index|serial>", 0, "Select device by index or serial number", 3},
+        {"enable-agc", OptRtlSdrEnableAgc, 0, 0, "Enable digital AGC (not tuner AGC!)", 3},
+        {"ppm", OptRtlSdrPpm, "<correction>", 0, "Set oscillator frequency correction in PPM", 3},
+    #endif
+    #ifdef ENABLE_BLADERF
+        {0,0,0,0, "BladeRF options:", 4},
+        {0,0,0, OPTION_DOC, "use with --device-type bladerf", 4},
+        {"device", OptDevice, "<ident>",  0, "Select device by bladeRF 'device identifier'", 4},
+        {"bladerf-fpga",            1001, "<path>",   0, "Use alternative FPGA bitstream ('' to disable FPGA load)", 4},
+        {"bladerf-decimation",      1002, "<N>",      0, "Assume FPGA decimates by a factor of N", 4},
+        {"bladerf-bandwidth",       1003, "<hz>",     0, "Set LPF bandwidth ('bypass' to bypass the LPF)", 4},
+    #endif
+    {0,0,0,0, "Modes-S Beast options:", 5},
+    {0,0,0, OPTION_DOC, "use with --device-type modesbeast", 5},
+    {0,0,0, OPTION_DOC, "Beast binary protocol and hardware handshake are always enabled.", 5},
+    {"beast-serial", OptBeastSerial, "<path>", 0, "Path to Beast serial device (default /dev/ttyUSB0)", 5},
+    {"beast-df1117-on", OptBeastDF1117, 0, 0, "Turn ON DF11/17-only filter", 5},
+    {"beast-mlat-off", OptBeastMlatTimeOff, 0, 0, "Turn OFF MLAT time stamps", 5},
+    {"beast-crc-off", OptBeastCrcOff, 0, 0, "Turn OFF CRC checking", 5},
+    {"beast-df045-on", OptBeastDF045, 0, 0, "Turn ON DF0/4/5 filter", 5},
+    {"beast-fec-off", OptBeastFecOff, 0, 0, "Turn OFF forward error correction", 5},
+    {"beast-modeac", OptBeastModeAc, 0, 0, "Turn ON mode A/C", 5},
+
+    {0,0,0,0, "GNS5894 options:", 6},
+    {0,0,0, OPTION_DOC, "use with --device-type gns5894", 6},
+    {0,0,0, OPTION_DOC, "Expects ASCII HEX protocal input.", 6},
+    {"beast-serial", OptBeastSerial, "<path>", 0, "Path to GNS5894 serial device (default /dev/ttyAMA0)", 6},
+
+    {0,0,0,0, "ifile-specific options:", 7},
+    {0,0,0, OPTION_DOC, "use with --ifile", 7},
+    {"ifile", OptIfileName, "<path>", 0, "Read samples from given file ('-' for stdin)", 7},
+    {"iformat", OptIfileFormat, "<type>", 0, "Set sample format (UC8, SC16, SC16Q11)", 7},
+    {"throttle", OptIfileThrottle, 0, 0, "Process samples at the original capture speed", 7},
+    #ifdef ENABLE_PLUTOSDR
+        {0,0,0,0, "ADALM-Pluto SDR options:", 8},
+        {0,0,0, OPTION_DOC, "use with --device-type plutosdr", 8},
+        {"pluto-uri", OptPlutoUri, "<USB uri>", 0, "Create USB context from this URI.(eg. usb:1.2.5)", 8},
+        {"pluto-network", OptPlutoNetwork, "<hostname or IP>", 0, "Hostname or IP to create networks context. (default pluto.local)", 8},
+    #endif
+#endif
+    {0,0,0,0, "Help options:", 100},
+    { 0 }
+};
+
+#endif /* HELP_H */