PROGNAME=dump1090
DUMP1090_VERSION='Mictronics'

RTLSDR ?= yes
BLADERF ?= yes
PLUTOSDR ?= yes
AGGRESSIVE ?= no

CPPFLAGS += -DMODES_DUMP1090_VERSION=\"$(DUMP1090_VERSION)\" -DMODES_DUMP1090_VARIANT=\"dump1090-fa\" -D_GNU_SOURCE

DIALECT = -std=c11
CFLAGS += $(DIALECT) -O2 -g -W -D_DEFAULT_SOURCE -Wall -Werror
LIBS = -lpthread -lm -lrt

ifeq ($(AGGRESSIVE), yes)
  CPPFLAGS += -DALLOW_AGGRESSIVE
endif

ifeq ($(RTLSDR), yes)
  SDR_OBJ += sdr_rtlsdr.o
  CPPFLAGS += -DENABLE_RTLSDR

  ifdef RTLSDR_PREFIX
    CPPFLAGS += -I$(RTLSDR_PREFIX)/include
    LDFLAGS += -L$(RTLSDR_PREFIX)/lib
  else
    CFLAGS += $(shell pkg-config --cflags librtlsdr)
    LDFLAGS += $(shell pkg-config --libs-only-L librtlsdr)
  endif

  ifeq ($(STATIC), yes)
    LIBS_SDR += -Wl,-Bstatic -lrtlsdr -Wl,-Bdynamic -lusb-1.0
  else
    LIBS_SDR += -lrtlsdr -lusb-1.0
  endif
endif

ifeq ($(BLADERF), yes)
  SDR_OBJ += sdr_bladerf.o
  CPPFLAGS += -DENABLE_BLADERF
  CFLAGS += $(shell pkg-config --cflags libbladeRF)
  LIBS_SDR += $(shell pkg-config --libs libbladeRF)
endif

ifeq ($(PLUTOSDR), yes)
    SDR_OBJ += sdr_plutosdr.o
    CPPFLAGS += -DENABLE_PLUTOSDR
    CFLAGS += $(shell pkg-config --cflags libiio libad9361)
    LIBS_SDR += $(shell pkg-config --libs libiio libad9361)
endif

all: dump1090 view1090
	
%.o: %.c *.h
	$(CC) $(CPPFLAGS) $(CFLAGS) -c $< -o $@

<<<<<<< HEAD
dump1090: dump1090.o anet.o interactive.o mode_ac.o mode_s.o net_io.o crc.o demod_2400.o stats.o cpr.o icao_filter.o track.o util.o convert.o sdr_ifile.o sdr_beast.o sdr.o $(SDR_OBJ) $(COMPAT)
=======
dump1090: dump1090.o anet.o interactive.o mode_ac.o mode_s.o comm_b.o net_io.o crc.o demod_2400.o stats.o cpr.o icao_filter.o track.o util.o convert.o sdr_ifile.o sdr.o $(SDR_OBJ) $(COMPAT)
>>>>>>> 0b9f7e4c
	$(CC) -g -o $@ $^ $(LDFLAGS) $(LIBS) $(LIBS_SDR) -lncurses

view1090: view1090.o anet.o interactive.o mode_ac.o mode_s.o comm_b.o net_io.o crc.o stats.o cpr.o icao_filter.o track.o util.o $(COMPAT)
	$(CC) -g -o $@ $^ $(LDFLAGS) $(LIBS) -lncurses

faup1090: faup1090.o anet.o mode_ac.o mode_s.o comm_b.o net_io.o crc.o stats.o cpr.o icao_filter.o track.o util.o $(COMPAT)
	$(CC) -g -o $@ $^ $(LDFLAGS) $(LIBS)

clean:
	rm -f *.o compat/clock_gettime/*.o compat/clock_nanosleep/*.o dump1090 view1090 faup1090 cprtests crctests convert_benchmark

test: cprtests
	./cprtests

cprtests: cpr.o cprtests.o
	$(CC) $(CPPFLAGS) $(CFLAGS) -g -o $@ $^ -lm

crctests: crc.c crc.h
	$(CC) $(CPPFLAGS) $(CFLAGS) -g -DCRCDEBUG -o $@ $<

benchmarks: convert_benchmark
	./convert_benchmark

convert_benchmark: convert_benchmark.o convert.o util.o
	$(CC) $(CPPFLAGS) $(CFLAGS) -g -o $@ $^ -lm<|MERGE_RESOLUTION|>--- conflicted
+++ resolved
@@ -1,5 +1,5 @@
 PROGNAME=dump1090
-DUMP1090_VERSION='Mictronics'
+DUMP1090_VERSION='Mictronics base v3.6'
 
 RTLSDR ?= yes
 BLADERF ?= yes
@@ -54,11 +54,7 @@
 %.o: %.c *.h
 	$(CC) $(CPPFLAGS) $(CFLAGS) -c $< -o $@
 
-<<<<<<< HEAD
-dump1090: dump1090.o anet.o interactive.o mode_ac.o mode_s.o net_io.o crc.o demod_2400.o stats.o cpr.o icao_filter.o track.o util.o convert.o sdr_ifile.o sdr_beast.o sdr.o $(SDR_OBJ) $(COMPAT)
-=======
-dump1090: dump1090.o anet.o interactive.o mode_ac.o mode_s.o comm_b.o net_io.o crc.o demod_2400.o stats.o cpr.o icao_filter.o track.o util.o convert.o sdr_ifile.o sdr.o $(SDR_OBJ) $(COMPAT)
->>>>>>> 0b9f7e4c
+dump1090: dump1090.o anet.o interactive.o mode_ac.o mode_s.o comm_b.o net_io.o crc.o demod_2400.o stats.o cpr.o icao_filter.o track.o util.o convert.o sdr_ifile.o sdr_beast.o sdr.o $(SDR_OBJ) $(COMPAT)
 	$(CC) -g -o $@ $^ $(LDFLAGS) $(LIBS) $(LIBS_SDR) -lncurses
 
 view1090: view1090.o anet.o interactive.o mode_ac.o mode_s.o comm_b.o net_io.o crc.o stats.o cpr.o icao_filter.o track.o util.o $(COMPAT)
